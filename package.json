--- conflicted
+++ resolved
@@ -41,21 +41,15 @@
     "cli-spinner": "^0.2.5",
     "cli-table2": "^0.2.0",
     "debug": "^2.2.0",
-<<<<<<< HEAD
     "glob": "^7.1.1",
-=======
     "event-stream": "^3.3.4",
->>>>>>> d4ea5895
     "inquirer": "^1.1.3",
     "lodash": "^4.16.4",
     "minimist": "^1.2.0",
     "mkdirp": "^0.5.1",
     "ms-rest": "^1.15.0",
-<<<<<<< HEAD
     "request": "^2.76.0",
-=======
     "rx": "^4.1.0",
->>>>>>> d4ea5895
     "wordwrap": "^1.0.0"
   }
 }