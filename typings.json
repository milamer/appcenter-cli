--- conflicted
+++ resolved
@@ -5,13 +5,10 @@
     "temp": "registry:dt/temp#0.8.3+20160105142454"
   },
   "globalDependencies": {
-<<<<<<< HEAD
     "adm-zip": "registry:dt/adm-zip#0.0.0+20160317120654",
     "node": "registry:dt/node#6.0.0+20161019125345",
-=======
     "event-stream": "registry:dt/event-stream#0.0.0+20160216030252",
     "node": "registry:dt/node#6.0.0+20160915134512",
->>>>>>> d4ea5895
     "node-fetch": "registry:dt/node-fetch#0.0.0+20160711094047",
     "promptly": "registry:dt/promptly#1.1.1+20160316155526",
     "rx": "npm:rx/ts/rx.all.d.ts"
