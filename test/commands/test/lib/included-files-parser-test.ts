import { IFileDescriptionJson } from "../../../../src/commands/test/lib/test-manifest-reader";
import { expect } from "chai";
import { parseIncludedFiles } from "../../../../src/commands/test/lib/included-files-parser";
import * as os from "os";

describe("parseIncludedFiles", () => {
  let windowsRootDir = "d:\\workspace";
<<<<<<< HEAD
  let unitRootDir = "/home/user/workspace";
=======
  let unixRootDir = "/home/user/workspace";
>>>>>>> bd16b5a4

  function normalizePath(path: string): string {
    return path.replace(/\\/g, "/");
  }

  function normalizeFileDescriptions(descriptions: IFileDescriptionJson[]): IFileDescriptionJson[] {
    return descriptions.map(d => {
      return {
        "targetPath": normalizePath(d.targetPath),
        "sourcePath": normalizePath(d.sourcePath)
      };
    })
  }

  it("should parse pairs with relative target path and valid source path", () => {
<<<<<<< HEAD
    let rawIncludedFiles = [ "data\\foo=d:\\Temp\\Data", "data\\bar=bar" ];
    let parsedIncludedFiles = normalizeFileDescriptions(parseIncludedFiles(rawIncludedFiles, windowsRootDir));

    let expected = [
      {
        "targetPath": "data/foo",
        "sourcePath": "d:/Temp/Data"
      },
      {
        "targetPath": "data/bar",
        "sourcePath": "d:/workspace/bar"
      }
    ];

    expect(parsedIncludedFiles).to.deep.equal(expected);
  });

  it("should reject pairs with invalid target path", () => {
    expect(() => {
      parseIncludedFiles(["\"|ff=bar"], windowsRootDir)
    }).to.throw();
  });

  it("should reject pairs with invalid source path", () => {
    expect(() => {
      parseIncludedFiles(["targetr=|'\""], windowsRootDir)
    }).to.throw();
  });

  it("should reject pairs with absolute target path", () => {
    expect(() => {
      parseIncludedFiles(["/tmp/target=source"], windowsRootDir)
    }).to.throw();
  });

  it("should accept single relative path or absolute path under root dir", () => {
    let rawIncludedFiles = [ "myRelativeData", "/home/user/workspace/myAbsoluteData" ];
    let parsedIncludedFiles = normalizeFileDescriptions(parseIncludedFiles(rawIncludedFiles, unitRootDir));

    let expected = [
      {
        "targetPath": "myRelativeData",
        "sourcePath": "/home/user/workspace/myRelativeData"
      },
      {
=======
    let rawIncludedFiles: string[] = null;
    let expected: any[] = null;
    let rootDir: string = null;

    if (os.platform() === "win32") {
      rawIncludedFiles = [ "data\\foo=d:\\Temp\\Data", "data\\bar=bar" ];

      expected = [
        {
          "targetPath": "data/foo",
          "sourcePath": "d:/Temp/Data"
        },
        {
          "targetPath": "data/bar",
          "sourcePath": "d:/workspace/bar"
        }
      ];

      rootDir = windowsRootDir;
    }
    else {
      rawIncludedFiles = [ "data/foo=/tmp/data", "data/bar=bar" ];

      expected = [
        {
          "targetPath": "data/foo",
          "sourcePath": "/tmp/data"
        },
        {
          "targetPath": "data/bar",
          "sourcePath": "/home/user/workspace/bar"
        }
      ];

      rootDir = unixRootDir;
    }

    let parsedIncludedFiles = normalizeFileDescriptions(parseIncludedFiles(rawIncludedFiles, rootDir));
    expect(parsedIncludedFiles).to.deep.equal(expected);
  });

  it("should accept single absolute, deep path under root dir", () => {
    let rawIncludedFiles = [ "/home/user/workspace/somewhere/myAbsoluteData" ];
    let parsedIncludedFiles = normalizeFileDescriptions(parseIncludedFiles(rawIncludedFiles, unixRootDir));

    let expected = [
      {
        "targetPath": "somewhere/myAbsoluteData",
        "sourcePath": "/home/user/workspace/somewhere/myAbsoluteData"
      }
    ];

    expect(parsedIncludedFiles).to.deep.equal(expected);
  });


  it("should reject pairs with invalid target path", () => {
    expect(() => {
      parseIncludedFiles(["\"|ff=bar"], windowsRootDir)
    }).to.throw();
  });

  it("should reject pairs with invalid source path", () => {
    expect(() => {
      parseIncludedFiles(["targetr=|'\""], windowsRootDir)
    }).to.throw();
  });

  it("should reject pairs with absolute target path", () => {
    expect(() => {
      parseIncludedFiles(["/tmp/target=source"], windowsRootDir)
    }).to.throw();
  });

  it("should accept single relative path or absolute path under root dir", () => {
    let rawIncludedFiles = [ "myRelativeData", "/home/user/workspace/myAbsoluteData" ];
    let parsedIncludedFiles = normalizeFileDescriptions(parseIncludedFiles(rawIncludedFiles, unixRootDir));

    let expected = [
      {
        "targetPath": "myRelativeData",
        "sourcePath": "/home/user/workspace/myRelativeData"
      },
      {
>>>>>>> bd16b5a4
        "targetPath": "myAbsoluteData",
        "sourcePath": "/home/user/workspace/myAbsoluteData"
      }
    ];

    expect(parsedIncludedFiles).to.deep.equal(expected);
  });

  it("should reject single absolute dir that is not under root dir", () => {
    expect(() => {
<<<<<<< HEAD
      parseIncludedFiles(["/tmp/source"], unitRootDir)
=======
      parseIncludedFiles(["/tmp/source"], unixRootDir)
    }).to.throw();
  });

  it("should reject single absolute dir that is parent of root dir", () => {
    expect(() => {
      parseIncludedFiles(["/home/user"], unixRootDir)
>>>>>>> bd16b5a4
    }).to.throw();
  });

  it("should reject string that is not a path", () => {
    expect(() => {
      parseIncludedFiles(["|a"], windowsRootDir)
    }).to.throw();
  });
});<|MERGE_RESOLUTION|>--- conflicted
+++ resolved
@@ -5,11 +5,7 @@
 
 describe("parseIncludedFiles", () => {
   let windowsRootDir = "d:\\workspace";
-<<<<<<< HEAD
-  let unitRootDir = "/home/user/workspace";
-=======
   let unixRootDir = "/home/user/workspace";
->>>>>>> bd16b5a4
 
   function normalizePath(path: string): string {
     return path.replace(/\\/g, "/");
@@ -25,53 +21,6 @@
   }
 
   it("should parse pairs with relative target path and valid source path", () => {
-<<<<<<< HEAD
-    let rawIncludedFiles = [ "data\\foo=d:\\Temp\\Data", "data\\bar=bar" ];
-    let parsedIncludedFiles = normalizeFileDescriptions(parseIncludedFiles(rawIncludedFiles, windowsRootDir));
-
-    let expected = [
-      {
-        "targetPath": "data/foo",
-        "sourcePath": "d:/Temp/Data"
-      },
-      {
-        "targetPath": "data/bar",
-        "sourcePath": "d:/workspace/bar"
-      }
-    ];
-
-    expect(parsedIncludedFiles).to.deep.equal(expected);
-  });
-
-  it("should reject pairs with invalid target path", () => {
-    expect(() => {
-      parseIncludedFiles(["\"|ff=bar"], windowsRootDir)
-    }).to.throw();
-  });
-
-  it("should reject pairs with invalid source path", () => {
-    expect(() => {
-      parseIncludedFiles(["targetr=|'\""], windowsRootDir)
-    }).to.throw();
-  });
-
-  it("should reject pairs with absolute target path", () => {
-    expect(() => {
-      parseIncludedFiles(["/tmp/target=source"], windowsRootDir)
-    }).to.throw();
-  });
-
-  it("should accept single relative path or absolute path under root dir", () => {
-    let rawIncludedFiles = [ "myRelativeData", "/home/user/workspace/myAbsoluteData" ];
-    let parsedIncludedFiles = normalizeFileDescriptions(parseIncludedFiles(rawIncludedFiles, unitRootDir));
-
-    let expected = [
-      {
-        "targetPath": "myRelativeData",
-        "sourcePath": "/home/user/workspace/myRelativeData"
-      },
-      {
-=======
     let rawIncludedFiles: string[] = null;
     let expected: any[] = null;
     let rootDir: string = null;
@@ -156,7 +105,6 @@
         "sourcePath": "/home/user/workspace/myRelativeData"
       },
       {
->>>>>>> bd16b5a4
         "targetPath": "myAbsoluteData",
         "sourcePath": "/home/user/workspace/myAbsoluteData"
       }
@@ -167,9 +115,6 @@
 
   it("should reject single absolute dir that is not under root dir", () => {
     expect(() => {
-<<<<<<< HEAD
-      parseIncludedFiles(["/tmp/source"], unitRootDir)
-=======
       parseIncludedFiles(["/tmp/source"], unixRootDir)
     }).to.throw();
   });
@@ -177,7 +122,6 @@
   it("should reject single absolute dir that is parent of root dir", () => {
     expect(() => {
       parseIncludedFiles(["/home/user"], unixRootDir)
->>>>>>> bd16b5a4
     }).to.throw();
   });
 
