--- conflicted
+++ resolved
@@ -738,948 +738,7 @@
         ]
       }
     },
-    "/v0.1/apps/{owner_name}/{app_name}/test_runs/{test_run_id}/hashes": {
-      "post": {
-        "description": "Adds file with the given hash to a test run",
-        "operationId": "test_uploadHash",
-        "consumes": [
-          "application/json"
-        ],
-        "parameters": [
-          {
-            "name": "test_run_id",
-            "type": "string",
-            "in": "path",
-            "description": "The ID of the test run",
-            "required": true
-          },
-          {
-            "name": "file_info",
-            "schema": {
-              "$ref": "#/definitions/TestCloudFileHash"
-            },
-            "in": "body",
-            "description": "File hash information",
-            "required": true
-          },
-          {
-            "$ref": "#/parameters/owner_name"
-          },
-          {
-            "$ref": "#/parameters/app_name"
-          }
-        ],
-        "responses": {
-          "201": {
-            "description": "OK"
-          },
-          "401": {
-            "description": "Byte range verification required for given SHA256 hash",
-            "headers": {
-              "X-Challenge-Bytes": {
-                "description": "Byte range required to authenticate the request",
-                "type": "string"
-              }
-            }
-          },
-          "412": {
-            "description": "File with given SHA256 hash doesn't exist and must be uploaded"
-          }
-        },
-        "security": [
-          {
-            "APIToken": []
-          }
-        ],
-        "tags": [
-          "test"
-        ]
-      }
-    },
-    "/v0.1/apps/{owner_name}/{app_name}/test_runs/{test_run_id}/files": {
-      "post": {
-        "description": "Uploads file for a test run",
-        "operationId": "test_startUploadingFile",
-        "consumes": [
-          "application/json"
-        ],
-        "parameters": [
-          {
-            "name": "test_run_id",
-            "type": "string",
-            "in": "path",
-            "description": "The ID of the test run",
-            "required": true
-          },
-          {
-            "$ref": "#/parameters/owner_name"
-          },
-          {
-            "$ref": "#/parameters/app_name"
-          }
-        ],
-        "responses": {
-          "200": {
-            "description": "File was created and can be uploaded",
-            "headers": {
-              "Location": {
-                "description": "Relative URL that points to the upload endpoint",
-                "type": "string"
-              }
-            }
-          },
-          "400": {
-            "description": "Bad request"
-          }
-        },
-        "security": [
-          {
-            "APIToken": []
-          }
-        ],
-        "tags": [
-          "test"
-        ]
-      }
-    },
-    "/v0.1/apps/{owner_name}/{app_name}/test_runs/{test_run_id}": {
-      "get": {
-        "description": "Returns a single test runs",
-        "operationId": "test_getTestRun",
-        "parameters": [
-          {
-            "name": "test_run_id",
-            "type": "string",
-            "format": "uuid",
-            "in": "path",
-            "description": "The ID of the test run",
-            "required": true
-          },
-          {
-            "$ref": "#/parameters/owner_name"
-          },
-          {
-            "$ref": "#/parameters/app_name"
-          }
-        ],
-        "responses": {
-          "200": {
-            "description": "OK",
-            "schema": {
-              "$ref": "#/definitions/TestRun"
-            }
-          }
-        },
-        "security": [
-          {
-            "APIToken": []
-          }
-        ],
-        "tags": [
-          "test"
-        ]
-      }
-    },
-    "/v0.1/apps/{owner_name}/{app_name}/test_runs": {
-      "get": {
-        "description": "Returns a list of test runs",
-        "operationId": "test_getTestRuns",
-        "parameters": [
-          {
-            "$ref": "#/parameters/owner_name"
-          },
-          {
-            "$ref": "#/parameters/app_name"
-          }
-        ],
-        "responses": {
-          "200": {
-            "description": "OK",
-            "schema": {
-              "type": "array",
-              "items": {
-                "$ref": "#/definitions/TestRun"
-              }
-            }
-          }
-        },
-        "security": [
-          {
-            "APIToken": []
-          }
-        ],
-        "tags": [
-          "test"
-        ]
-      },
-      "post": {
-        "description": "Creates a new test run",
-        "operationId": "test_createTestRun",
-        "parameters": [
-          {
-            "$ref": "#/parameters/owner_name"
-          },
-          {
-            "$ref": "#/parameters/app_name"
-          }
-        ],
-        "responses": {
-          "201": {
-            "description": "OK",
-            "headers": {
-              "Location": {
-                "description": "Relative URL that points to the test run",
-                "type": "string"
-              }
-            }
-          }
-        },
-        "security": [
-          {
-            "APIToken": []
-          }
-        ],
-        "tags": [
-          "test"
-        ]
-      }
-    },
-    "/v0.1/apps/{owner_name}/{app_name}/symbols/{symbol_id}": {
-      "get": {
-        "description": "Returns a particular symbol by id (uuid) for the provided application",
-        "operationId": "crash_getSymbol",
-        "parameters": [
-          {
-            "$ref": "#/parameters/path_symbol_id"
-          },
-          {
-            "$ref": "#/parameters/owner_name"
-          },
-          {
-            "$ref": "#/parameters/app_name"
-          }
-        ],
-        "responses": {
-          "200": {
-            "description": "Success",
-            "schema": {
-              "$ref": "#/definitions/Symbol"
-            }
-          },
-          "403": {
-            "description": "Unauthorized",
-            "schema": {
-              "$ref": "#/definitions/Failure"
-            }
-          },
-          "404": {
-            "description": "Not found",
-            "schema": {
-              "$ref": "#/definitions/Failure"
-            }
-          },
-          "500": {
-            "description": "Internal error",
-            "schema": {
-              "$ref": "#/definitions/Failure"
-            }
-          }
-        },
-        "security": [
-          {
-            "APIToken": []
-          }
-        ],
-        "tags": [
-          "crash"
-        ]
-      }
-    },
-    "/v0.1/apps/{owner_name}/{app_name}/symbols": {
-      "get": {
-        "description": "Returns the list of all symbols for the provided application",
-        "operationId": "crash_getSymbols",
-        "parameters": [
-          {
-            "$ref": "#/parameters/owner_name"
-          },
-          {
-            "$ref": "#/parameters/app_name"
-          }
-        ],
-        "responses": {
-          "200": {
-            "description": "Success",
-            "schema": {
-              "$ref": "#/definitions/Symbols"
-            }
-          },
-          "403": {
-            "description": "Unauthorized",
-            "schema": {
-              "$ref": "#/definitions/Failure"
-            }
-          },
-          "500": {
-            "description": "Internal error",
-            "schema": {
-              "$ref": "#/definitions/Failure"
-            }
-          }
-        },
-        "security": [
-          {
-            "APIToken": []
-          }
-        ],
-        "tags": [
-          "crash"
-        ]
-      }
-    },
-    "/v0.1/apps/{owner_name}/{app_name}/symbol_uploads/{symbol_upload_id}": {
-      "get": {
-        "description": "Gets a symbol upload by id for the specified application",
-        "operationId": "crash_getSymbolUpload",
-        "parameters": [
-          {
-            "$ref": "#/parameters/path_symbol_upload_id"
-          },
-          {
-            "$ref": "#/parameters/owner_name"
-          },
-          {
-            "$ref": "#/parameters/app_name"
-          }
-        ],
-        "responses": {
-          "200": {
-            "description": "Success",
-            "schema": {
-              "$ref": "#/definitions/SymbolUpload"
-            }
-          },
-          "403": {
-            "description": "Unauthorized",
-            "schema": {
-              "$ref": "#/definitions/Failure"
-            }
-          },
-          "404": {
-            "description": "Not found",
-            "schema": {
-              "$ref": "#/definitions/Failure"
-            }
-          },
-          "500": {
-            "description": "Internal error",
-            "schema": {
-              "$ref": "#/definitions/Failure"
-            }
-          }
-        },
-        "security": [
-          {
-            "APIToken": []
-          }
-        ],
-        "tags": [
-          "crash"
-        ]
-      },
-      "patch": {
-        "description": "Commits or aborts the symbol upload process for a new set of symbols for the specified application",
-        "operationId": "crash_patchSymbolUpload",
-        "parameters": [
-          {
-            "$ref": "#/parameters/path_symbol_upload_id"
-          },
-          {
-            "name": "body",
-            "in": "body",
-            "description": "The symbol information",
-            "required": true,
-            "schema": {
-              "$ref": "#/definitions/SymbolUploadEndRequest"
-            }
-          },
-          {
-            "$ref": "#/parameters/owner_name"
-          },
-          {
-            "$ref": "#/parameters/app_name"
-          }
-        ],
-        "responses": {
-          "200": {
-            "description": "Success",
-            "schema": {
-              "$ref": "#/definitions/SymbolUpload"
-            }
-          },
-          "400": {
-            "description": "Bad request",
-            "schema": {
-              "$ref": "#/definitions/Failure"
-            }
-          },
-          "403": {
-            "description": "Unauthorized",
-            "schema": {
-              "$ref": "#/definitions/Failure"
-            }
-          },
-          "500": {
-            "description": "Internal error",
-            "schema": {
-              "$ref": "#/definitions/Failure"
-            }
-          }
-        },
-        "security": [
-          {
-            "APIToken": []
-          }
-        ],
-        "tags": [
-          "crash"
-        ]
-      },
-      "delete": {
-        "description": "Deletes a symbol upload by id for the specified application",
-        "operationId": "crash_deleteSymbolUpload",
-        "parameters": [
-          {
-            "$ref": "#/parameters/path_symbol_upload_id"
-          },
-          {
-            "$ref": "#/parameters/owner_name"
-          },
-          {
-            "$ref": "#/parameters/app_name"
-          }
-        ],
-        "responses": {
-          "200": {
-            "description": "Success",
-            "schema": {
-              "$ref": "#/definitions/SymbolUpload"
-            }
-          },
-          "403": {
-            "description": "Unauthorized",
-            "schema": {
-              "$ref": "#/definitions/Failure"
-            }
-          },
-          "404": {
-            "description": "Not found",
-            "schema": {
-              "$ref": "#/definitions/Failure"
-            }
-          },
-          "500": {
-            "description": "Internal error",
-            "schema": {
-              "$ref": "#/definitions/Failure"
-            }
-          }
-        },
-        "security": [
-          {
-            "APIToken": []
-          }
-        ],
-        "tags": [
-          "crash"
-        ]
-      }
-    },
-    "/v0.1/apps/{owner_name}/{app_name}/symbol_uploads": {
-      "get": {
-        "description": "Gets a list of all uploads for the specified application",
-        "operationId": "crash_getSymbolUploads",
-        "parameters": [
-          {
-            "$ref": "#/parameters/owner_name"
-          },
-          {
-            "$ref": "#/parameters/app_name"
-          }
-        ],
-        "responses": {
-          "200": {
-            "description": "Success",
-            "schema": {
-              "$ref": "#/definitions/SymbolUploads"
-            }
-          },
-          "403": {
-            "description": "Unauthorized",
-            "schema": {
-              "$ref": "#/definitions/Failure"
-            }
-          },
-          "500": {
-            "description": "Internal error",
-            "schema": {
-              "$ref": "#/definitions/Failure"
-            }
-          }
-        },
-        "security": [
-          {
-            "APIToken": []
-          }
-        ],
-        "tags": [
-          "crash"
-        ]
-      },
-      "post": {
-        "description": "Begins the symbol upload process for a new set of symbols for the specified application",
-        "operationId": "crash_postSymbolUpload",
-        "parameters": [
-          {
-            "name": "body",
-            "in": "body",
-            "description": "The symbol information",
-            "required": true,
-            "schema": {
-              "$ref": "#/definitions/SymbolUploadBeginRequest"
-            }
-          },
-          {
-            "$ref": "#/parameters/owner_name"
-          },
-          {
-            "$ref": "#/parameters/app_name"
-          }
-        ],
-        "responses": {
-          "200": {
-            "description": "Success",
-            "schema": {
-              "$ref": "#/definitions/SymbolUploadBeginResponse"
-            }
-          },
-          "400": {
-            "description": "Bad request",
-            "schema": {
-              "$ref": "#/definitions/Failure"
-            }
-          },
-          "403": {
-            "description": "Unauthorized",
-            "schema": {
-              "$ref": "#/definitions/Failure"
-            }
-          },
-          "500": {
-            "description": "Internal error",
-            "schema": {
-              "$ref": "#/definitions/Failure"
-            }
-          }
-        },
-        "security": [
-          {
-            "APIToken": []
-          }
-        ],
-        "tags": [
-          "crash"
-        ]
-      }
-    },
-    "/v0.1/apps/{owner_name}/{app_name}/subscriptions/{subscription_id}/tables/{tableName}/data/{id}": {
-      "get": {
-        "parameters": [
-          {
-            "name": "subscription_id",
-            "in": "path",
-            "required": true,
-            "type": "string"
-          },
-          {
-            "name": "tableName",
-            "in": "path",
-            "required": true,
-            "type": "string"
-          },
-          {
-            "name": "id",
-            "in": "path",
-            "required": true,
-            "type": "string"
-          },
-          {
-            "$ref": "#/parameters/owner_name"
-          },
-          {
-            "$ref": "#/parameters/app_name"
-          }
-        ],
-        "responses": {
-          "200": {
-            "description": "OK",
-            "schema": {
-              "type": "object"
-            }
-          },
-          "400": {
-            "description": "Invalid request",
-            "schema": {
-              "type": "object"
-            }
-          }
-        },
-        "security": [
-          {
-            "APIToken": []
-          }
-        ],
-        "tags": [
-          "data"
-        ],
-        "operationId": "data_getV01AppsByOwnerNameByAppNameSubscriptionsBySubscriptionIdTablesByTableNameDataById"
-      },
-      "delete": {
-        "parameters": [
-          {
-            "name": "subscription_id",
-            "in": "path",
-            "required": true,
-            "type": "string"
-          },
-          {
-            "name": "tableName",
-            "in": "path",
-            "required": true,
-            "type": "string"
-          },
-          {
-            "name": "id",
-            "in": "path",
-            "required": true,
-            "type": "string"
-          },
-          {
-            "name": "permanent",
-            "in": "query",
-            "required": false,
-            "type": "boolean"
-          },
-          {
-            "$ref": "#/parameters/owner_name"
-          },
-          {
-            "$ref": "#/parameters/app_name"
-          }
-        ],
-        "responses": {
-          "200": {
-            "description": "OK",
-            "schema": {
-              "type": "object"
-            }
-          },
-          "400": {
-            "description": "Invalid request",
-            "schema": {
-              "type": "object"
-            }
-          }
-        },
-        "security": [
-          {
-            "APIToken": []
-          }
-        ],
-        "tags": [
-          "data"
-        ],
-        "operationId": "data_deleteV01AppsByOwnerNameByAppNameSubscriptionsBySubscriptionIdTablesByTableNameDataById"
-      }
-    },
-    "/v0.1/apps/{owner_name}/{app_name}/subscriptions/{subscription_id}/tables/{tableName}/data": {
-      "get": {
-        "parameters": [
-          {
-            "name": "subscription_id",
-            "in": "path",
-            "required": true,
-            "type": "string"
-          },
-          {
-            "name": "tableName",
-            "in": "path",
-            "required": true,
-            "type": "string"
-          },
-          {
-            "name": "skip",
-            "in": "query",
-            "required": false,
-            "type": "integer",
-            "format": "int32"
-          },
-          {
-            "name": "take",
-            "in": "query",
-            "required": false,
-            "type": "integer",
-            "format": "int32"
-          },
-          {
-            "name": "sort",
-            "in": "query",
-            "required": false,
-            "type": "string"
-          },
-          {
-            "$ref": "#/parameters/owner_name"
-          },
-          {
-            "$ref": "#/parameters/app_name"
-          }
-        ],
-        "responses": {
-          "200": {
-            "description": "OK",
-            "schema": {
-              "type": "object"
-            }
-          },
-          "400": {
-            "description": "Invalid request",
-            "schema": {
-              "type": "object"
-            }
-          }
-        },
-        "security": [
-          {
-            "APIToken": []
-          }
-        ],
-        "tags": [
-          "data"
-        ],
-        "operationId": "data_getV01AppsByOwnerNameByAppNameSubscriptionsBySubscriptionIdTablesByTableNameData"
-      },
-      "post": {
-        "parameters": [
-          {
-            "name": "subscription_id",
-            "in": "path",
-            "required": true,
-            "type": "string"
-          },
-          {
-            "name": "tableName",
-            "in": "path",
-            "required": true,
-            "type": "string"
-          },
-          {
-            "name": "import",
-            "in": "body",
-            "required": true,
-            "schema": {
-              "$ref": "#/definitions/ImportDataContainer"
-            }
-          },
-          {
-            "$ref": "#/parameters/owner_name"
-          },
-          {
-            "$ref": "#/parameters/app_name"
-          }
-        ],
-        "responses": {
-          "200": {
-            "description": "OK",
-            "schema": {
-              "type": "object"
-            }
-          },
-          "400": {
-            "description": "Invalid request",
-            "schema": {
-              "type": "object"
-            }
-          }
-        },
-        "security": [
-          {
-            "APIToken": []
-          }
-        ],
-        "tags": [
-          "data"
-        ],
-        "operationId": "data_postV01AppsByOwnerNameByAppNameSubscriptionsBySubscriptionIdTablesByTableNameData"
-      },
-      "delete": {
-        "parameters": [
-          {
-            "name": "subscription_id",
-            "in": "path",
-            "required": true,
-            "type": "string"
-          },
-          {
-            "name": "tableName",
-            "in": "path",
-            "required": true,
-            "type": "string"
-          },
-          {
-            "$ref": "#/parameters/owner_name"
-          },
-          {
-            "$ref": "#/parameters/app_name"
-          }
-        ],
-        "responses": {
-          "200": {
-            "description": "OK",
-            "schema": {
-              "type": "object"
-            }
-          },
-          "400": {
-            "description": "Invalid request",
-            "schema": {
-              "type": "object"
-            }
-          }
-        },
-        "security": [
-          {
-            "APIToken": []
-          }
-        ],
-        "tags": [
-          "data"
-        ],
-        "operationId": "data_deleteV01AppsByOwnerNameByAppNameSubscriptionsBySubscriptionIdTablesByTableNameData"
-      }
-    },
-    "/v0.1/apps/{owner_name}/{app_name}/subscriptions/{subscription_id}/tables/{tableName}/columns/{columnName}": {
-      "get": {
-        "parameters": [
-          {
-            "name": "subscription_id",
-            "in": "path",
-            "required": true,
-            "type": "string"
-          },
-          {
-            "name": "tableName",
-            "in": "path",
-            "required": true,
-            "type": "string"
-          },
-          {
-            "name": "columnName",
-            "in": "path",
-            "required": true,
-            "type": "string"
-          },
-          {
-            "$ref": "#/parameters/owner_name"
-          },
-          {
-            "$ref": "#/parameters/app_name"
-          }
-        ],
-        "responses": {
-          "200": {
-            "description": "OK",
-            "schema": {
-              "type": "object"
-            }
-          },
-          "400": {
-            "description": "Invalid request",
-            "schema": {
-              "type": "object"
-            }
-          }
-        },
-        "security": [
-          {
-            "APIToken": []
-          }
-        ],
-        "tags": [
-          "data"
-        ],
-        "operationId": "data_getV01AppsByOwnerNameByAppNameSubscriptionsBySubscriptionIdTablesByTableNameColumnsByColumnName"
-      },
-      "put": {
-        "parameters": [
-          {
-            "name": "subscription_id",
-            "in": "path",
-            "required": true,
-            "type": "string"
-          },
-          {
-            "name": "tableName",
-            "in": "path",
-            "required": true,
-            "type": "string"
-          },
-          {
-            "name": "columnName",
-            "in": "path",
-            "required": true,
-            "type": "string"
-          },
-          {
-            "name": "column",
-            "in": "body",
-            "required": true,
-            "schema": {
-              "$ref": "#/definitions/TableColumn"
-            }
-          },
-          {
-            "$ref": "#/parameters/owner_name"
-          },
-          {
-            "$ref": "#/parameters/app_name"
-          }
-        ],
-        "responses": {
-          "200": {
-            "description": "OK",
-            "schema": {
-              "type": "object"
-            }
-          },
-          "400": {
-            "description": "Invalid request",
-            "schema": {
-              "type": "object"
-            }
-          }
-        },
-        "security": [
-          {
-            "APIToken": []
-          }
-        ],
-        "tags": [
-<<<<<<< HEAD
-          "test"
-        ]
-      }
-    },
-     "/v0.1/apps/{owner_name}/{app_name}/test_runs/{test_run_id}/hashes/batch": {
+    "/v0.1/apps/{owner_name}/{app_name}/test_runs/{test_run_id}/hashes/batch": {
       "post": {
         "description": "Adds file with the given hash to a test run",
         "operationId": "test_uploadHashesBatch",
@@ -1740,22 +799,16 @@
         "operationId": "test_uploadHash",
         "consumes": [
           "application/json"
-=======
-          "data"
->>>>>>> 1218c8b4
-        ],
-        "operationId": "data_putV01AppsByOwnerNameByAppNameSubscriptionsBySubscriptionIdTablesByTableNameColumnsByColumnName"
-      },
-      "delete": {
-        "parameters": [
-          {
-            "name": "subscription_id",
-            "in": "path",
-            "required": true,
-            "type": "string"
-          },
-          {
-<<<<<<< HEAD
+        ],
+        "parameters": [
+          {
+            "name": "test_run_id",
+            "type": "string",
+            "in": "path",
+            "description": "The ID of the test run",
+            "required": true
+          },
+          {
             "name": "file_info",
             "schema": {
               "$ref": "#/definitions/TestCloudFileHashDeprecated"
@@ -1763,18 +816,942 @@
             "in": "body",
             "description": "File hash information",
             "required": true
-=======
-            "name": "tableName",
+          },
+          {
+            "$ref": "#/parameters/owner_name"
+          },
+          {
+            "$ref": "#/parameters/app_name"
+          }
+        ],
+        "responses": {
+          "201": {
+            "description": "OK"
+          },
+          "401": {
+            "description": "Byte range verification required for given SHA256 hash",
+            "headers": {
+              "X-Challenge-Bytes": {
+                "description": "Byte range required to authenticate the request",
+                "type": "string"
+              }
+            }
+          },
+          "412": {
+            "description": "File with given SHA256 hash doesn't exist and must be uploaded"
+          }
+        },
+        "security": [
+          {
+            "APIToken": []
+          }
+        ],
+        "tags": [
+          "test"
+        ]
+      }
+    },
+    "/v0.1/apps/{owner_name}/{app_name}/test_runs/{test_run_id}/files": {
+      "post": {
+        "description": "Uploads file for a test run",
+        "operationId": "test_startUploadingFile",
+        "consumes": [
+          "application/json"
+        ],
+        "parameters": [
+          {
+            "name": "test_run_id",
+            "type": "string",
+            "in": "path",
+            "description": "The ID of the test run",
+            "required": true
+          },
+          {
+            "$ref": "#/parameters/owner_name"
+          },
+          {
+            "$ref": "#/parameters/app_name"
+          }
+        ],
+        "responses": {
+          "200": {
+            "description": "File was created and can be uploaded",
+            "headers": {
+              "Location": {
+                "description": "Relative URL that points to the upload endpoint",
+                "type": "string"
+              }
+            }
+          },
+          "400": {
+            "description": "Bad request"
+          }
+        },
+        "security": [
+          {
+            "APIToken": []
+          }
+        ],
+        "tags": [
+          "test"
+        ]
+      }
+    },
+    "/v0.1/apps/{owner_name}/{app_name}/test_runs/{test_run_id}": {
+      "get": {
+        "description": "Returns a single test runs",
+        "operationId": "test_getTestRun",
+        "parameters": [
+          {
+            "name": "test_run_id",
+            "type": "string",
+            "format": "uuid",
+            "in": "path",
+            "description": "The ID of the test run",
+            "required": true
+          },
+          {
+            "$ref": "#/parameters/owner_name"
+          },
+          {
+            "$ref": "#/parameters/app_name"
+          }
+        ],
+        "responses": {
+          "200": {
+            "description": "OK",
+            "schema": {
+              "$ref": "#/definitions/TestRun"
+            }
+          }
+        },
+        "security": [
+          {
+            "APIToken": []
+          }
+        ],
+        "tags": [
+          "test"
+        ]
+      }
+    },
+    "/v0.1/apps/{owner_name}/{app_name}/test_runs": {
+      "get": {
+        "description": "Returns a list of test runs",
+        "operationId": "test_getTestRuns",
+        "parameters": [
+          {
+            "$ref": "#/parameters/owner_name"
+          },
+          {
+            "$ref": "#/parameters/app_name"
+          }
+        ],
+        "responses": {
+          "200": {
+            "description": "OK",
+            "schema": {
+              "type": "array",
+              "items": {
+                "$ref": "#/definitions/TestRun"
+              }
+            }
+          }
+        },
+        "security": [
+          {
+            "APIToken": []
+          }
+        ],
+        "tags": [
+          "test"
+        ]
+      },
+      "post": {
+        "description": "Creates a new test run",
+        "operationId": "test_createTestRun",
+        "parameters": [
+          {
+            "$ref": "#/parameters/owner_name"
+          },
+          {
+            "$ref": "#/parameters/app_name"
+          }
+        ],
+        "responses": {
+          "201": {
+            "description": "OK",
+            "headers": {
+              "Location": {
+                "description": "Relative URL that points to the test run",
+                "type": "string"
+              }
+            }
+          }
+        },
+        "security": [
+          {
+            "APIToken": []
+          }
+        ],
+        "tags": [
+          "test"
+        ]
+      }
+    },
+    "/v0.1/apps/{owner_name}/{app_name}/symbols/{symbol_id}": {
+      "get": {
+        "description": "Returns a particular symbol by id (uuid) for the provided application",
+        "operationId": "crash_getSymbol",
+        "parameters": [
+          {
+            "$ref": "#/parameters/path_symbol_id"
+          },
+          {
+            "$ref": "#/parameters/owner_name"
+          },
+          {
+            "$ref": "#/parameters/app_name"
+          }
+        ],
+        "responses": {
+          "200": {
+            "description": "Success",
+            "schema": {
+              "$ref": "#/definitions/Symbol"
+            }
+          },
+          "403": {
+            "description": "Unauthorized",
+            "schema": {
+              "$ref": "#/definitions/Failure"
+            }
+          },
+          "404": {
+            "description": "Not found",
+            "schema": {
+              "$ref": "#/definitions/Failure"
+            }
+          },
+          "500": {
+            "description": "Internal error",
+            "schema": {
+              "$ref": "#/definitions/Failure"
+            }
+          }
+        },
+        "security": [
+          {
+            "APIToken": []
+          }
+        ],
+        "tags": [
+          "crash"
+        ]
+      }
+    },
+    "/v0.1/apps/{owner_name}/{app_name}/symbols": {
+      "get": {
+        "description": "Returns the list of all symbols for the provided application",
+        "operationId": "crash_getSymbols",
+        "parameters": [
+          {
+            "$ref": "#/parameters/owner_name"
+          },
+          {
+            "$ref": "#/parameters/app_name"
+          }
+        ],
+        "responses": {
+          "200": {
+            "description": "Success",
+            "schema": {
+              "$ref": "#/definitions/Symbols"
+            }
+          },
+          "403": {
+            "description": "Unauthorized",
+            "schema": {
+              "$ref": "#/definitions/Failure"
+            }
+          },
+          "500": {
+            "description": "Internal error",
+            "schema": {
+              "$ref": "#/definitions/Failure"
+            }
+          }
+        },
+        "security": [
+          {
+            "APIToken": []
+          }
+        ],
+        "tags": [
+          "crash"
+        ]
+      }
+    },
+    "/v0.1/apps/{owner_name}/{app_name}/symbol_uploads/{symbol_upload_id}": {
+      "get": {
+        "description": "Gets a symbol upload by id for the specified application",
+        "operationId": "crash_getSymbolUpload",
+        "parameters": [
+          {
+            "$ref": "#/parameters/path_symbol_upload_id"
+          },
+          {
+            "$ref": "#/parameters/owner_name"
+          },
+          {
+            "$ref": "#/parameters/app_name"
+          }
+        ],
+        "responses": {
+          "200": {
+            "description": "Success",
+            "schema": {
+              "$ref": "#/definitions/SymbolUpload"
+            }
+          },
+          "403": {
+            "description": "Unauthorized",
+            "schema": {
+              "$ref": "#/definitions/Failure"
+            }
+          },
+          "404": {
+            "description": "Not found",
+            "schema": {
+              "$ref": "#/definitions/Failure"
+            }
+          },
+          "500": {
+            "description": "Internal error",
+            "schema": {
+              "$ref": "#/definitions/Failure"
+            }
+          }
+        },
+        "security": [
+          {
+            "APIToken": []
+          }
+        ],
+        "tags": [
+          "crash"
+        ]
+      },
+      "patch": {
+        "description": "Commits or aborts the symbol upload process for a new set of symbols for the specified application",
+        "operationId": "crash_patchSymbolUpload",
+        "parameters": [
+          {
+            "$ref": "#/parameters/path_symbol_upload_id"
+          },
+          {
+            "name": "body",
+            "in": "body",
+            "description": "The symbol information",
+            "required": true,
+            "schema": {
+              "$ref": "#/definitions/SymbolUploadEndRequest"
+            }
+          },
+          {
+            "$ref": "#/parameters/owner_name"
+          },
+          {
+            "$ref": "#/parameters/app_name"
+          }
+        ],
+        "responses": {
+          "200": {
+            "description": "Success",
+            "schema": {
+              "$ref": "#/definitions/SymbolUpload"
+            }
+          },
+          "400": {
+            "description": "Bad request",
+            "schema": {
+              "$ref": "#/definitions/Failure"
+            }
+          },
+          "403": {
+            "description": "Unauthorized",
+            "schema": {
+              "$ref": "#/definitions/Failure"
+            }
+          },
+          "500": {
+            "description": "Internal error",
+            "schema": {
+              "$ref": "#/definitions/Failure"
+            }
+          }
+        },
+        "security": [
+          {
+            "APIToken": []
+          }
+        ],
+        "tags": [
+          "crash"
+        ]
+      },
+      "delete": {
+        "description": "Deletes a symbol upload by id for the specified application",
+        "operationId": "crash_deleteSymbolUpload",
+        "parameters": [
+          {
+            "$ref": "#/parameters/path_symbol_upload_id"
+          },
+          {
+            "$ref": "#/parameters/owner_name"
+          },
+          {
+            "$ref": "#/parameters/app_name"
+          }
+        ],
+        "responses": {
+          "200": {
+            "description": "Success",
+            "schema": {
+              "$ref": "#/definitions/SymbolUpload"
+            }
+          },
+          "403": {
+            "description": "Unauthorized",
+            "schema": {
+              "$ref": "#/definitions/Failure"
+            }
+          },
+          "404": {
+            "description": "Not found",
+            "schema": {
+              "$ref": "#/definitions/Failure"
+            }
+          },
+          "500": {
+            "description": "Internal error",
+            "schema": {
+              "$ref": "#/definitions/Failure"
+            }
+          }
+        },
+        "security": [
+          {
+            "APIToken": []
+          }
+        ],
+        "tags": [
+          "crash"
+        ]
+      }
+    },
+    "/v0.1/apps/{owner_name}/{app_name}/symbol_uploads": {
+      "get": {
+        "description": "Gets a list of all uploads for the specified application",
+        "operationId": "crash_getSymbolUploads",
+        "parameters": [
+          {
+            "$ref": "#/parameters/owner_name"
+          },
+          {
+            "$ref": "#/parameters/app_name"
+          }
+        ],
+        "responses": {
+          "200": {
+            "description": "Success",
+            "schema": {
+              "$ref": "#/definitions/SymbolUploads"
+            }
+          },
+          "403": {
+            "description": "Unauthorized",
+            "schema": {
+              "$ref": "#/definitions/Failure"
+            }
+          },
+          "500": {
+            "description": "Internal error",
+            "schema": {
+              "$ref": "#/definitions/Failure"
+            }
+          }
+        },
+        "security": [
+          {
+            "APIToken": []
+          }
+        ],
+        "tags": [
+          "crash"
+        ]
+      },
+      "post": {
+        "description": "Begins the symbol upload process for a new set of symbols for the specified application",
+        "operationId": "crash_postSymbolUpload",
+        "parameters": [
+          {
+            "name": "body",
+            "in": "body",
+            "description": "The symbol information",
+            "required": true,
+            "schema": {
+              "$ref": "#/definitions/SymbolUploadBeginRequest"
+            }
+          },
+          {
+            "$ref": "#/parameters/owner_name"
+          },
+          {
+            "$ref": "#/parameters/app_name"
+          }
+        ],
+        "responses": {
+          "200": {
+            "description": "Success",
+            "schema": {
+              "$ref": "#/definitions/SymbolUploadBeginResponse"
+            }
+          },
+          "400": {
+            "description": "Bad request",
+            "schema": {
+              "$ref": "#/definitions/Failure"
+            }
+          },
+          "403": {
+            "description": "Unauthorized",
+            "schema": {
+              "$ref": "#/definitions/Failure"
+            }
+          },
+          "500": {
+            "description": "Internal error",
+            "schema": {
+              "$ref": "#/definitions/Failure"
+            }
+          }
+        },
+        "security": [
+          {
+            "APIToken": []
+          }
+        ],
+        "tags": [
+          "crash"
+        ]
+      }
+    },
+    "/v0.1/apps/{owner_name}/{app_name}/subscriptions/{subscription_id}/tables/{tableName}/data/{id}": {
+      "get": {
+        "parameters": [
+          {
+            "name": "subscription_id",
             "in": "path",
             "required": true,
             "type": "string"
           },
           {
-            "name": "columnName",
+            "name": "tableName",
             "in": "path",
             "required": true,
             "type": "string"
->>>>>>> 1218c8b4
+          },
+          {
+            "name": "id",
+            "in": "path",
+            "required": true,
+            "type": "string"
+          },
+          {
+            "$ref": "#/parameters/owner_name"
+          },
+          {
+            "$ref": "#/parameters/app_name"
+          }
+        ],
+        "responses": {
+          "200": {
+            "description": "OK",
+            "schema": {
+              "type": "object"
+            }
+          },
+          "400": {
+            "description": "Invalid request",
+            "schema": {
+              "type": "object"
+            }
+          }
+        },
+        "security": [
+          {
+            "APIToken": []
+          }
+        ],
+        "tags": [
+          "data"
+        ],
+        "operationId": "data_getV01AppsByOwnerNameByAppNameSubscriptionsBySubscriptionIdTablesByTableNameDataById"
+      },
+      "delete": {
+        "parameters": [
+          {
+            "name": "subscription_id",
+            "in": "path",
+            "required": true,
+            "type": "string"
+          },
+          {
+            "name": "tableName",
+            "in": "path",
+            "required": true,
+            "type": "string"
+          },
+          {
+            "name": "id",
+            "in": "path",
+            "required": true,
+            "type": "string"
+          },
+          {
+            "name": "permanent",
+            "in": "query",
+            "required": false,
+            "type": "boolean"
+          },
+          {
+            "$ref": "#/parameters/owner_name"
+          },
+          {
+            "$ref": "#/parameters/app_name"
+          }
+        ],
+        "responses": {
+          "200": {
+            "description": "OK",
+            "schema": {
+              "type": "object"
+            }
+          },
+          "400": {
+            "description": "Invalid request",
+            "schema": {
+              "type": "object"
+            }
+          }
+        },
+        "security": [
+          {
+            "APIToken": []
+          }
+        ],
+        "tags": [
+          "data"
+        ],
+        "operationId": "data_deleteV01AppsByOwnerNameByAppNameSubscriptionsBySubscriptionIdTablesByTableNameDataById"
+      }
+    },
+    "/v0.1/apps/{owner_name}/{app_name}/subscriptions/{subscription_id}/tables/{tableName}/data": {
+      "get": {
+        "parameters": [
+          {
+            "name": "subscription_id",
+            "in": "path",
+            "required": true,
+            "type": "string"
+          },
+          {
+            "name": "tableName",
+            "in": "path",
+            "required": true,
+            "type": "string"
+          },
+          {
+            "name": "skip",
+            "in": "query",
+            "required": false,
+            "type": "integer",
+            "format": "int32"
+          },
+          {
+            "name": "take",
+            "in": "query",
+            "required": false,
+            "type": "integer",
+            "format": "int32"
+          },
+          {
+            "name": "sort",
+            "in": "query",
+            "required": false,
+            "type": "string"
+          },
+          {
+            "$ref": "#/parameters/owner_name"
+          },
+          {
+            "$ref": "#/parameters/app_name"
+          }
+        ],
+        "responses": {
+          "200": {
+            "description": "OK",
+            "schema": {
+              "type": "object"
+            }
+          },
+          "400": {
+            "description": "Invalid request",
+            "schema": {
+              "type": "object"
+            }
+          }
+        },
+        "security": [
+          {
+            "APIToken": []
+          }
+        ],
+        "tags": [
+          "data"
+        ],
+        "operationId": "data_getV01AppsByOwnerNameByAppNameSubscriptionsBySubscriptionIdTablesByTableNameData"
+      },
+      "post": {
+        "parameters": [
+          {
+            "name": "subscription_id",
+            "in": "path",
+            "required": true,
+            "type": "string"
+          },
+          {
+            "name": "tableName",
+            "in": "path",
+            "required": true,
+            "type": "string"
+          },
+          {
+            "name": "import",
+            "in": "body",
+            "required": true,
+            "schema": {
+              "$ref": "#/definitions/ImportDataContainer"
+            }
+          },
+          {
+            "$ref": "#/parameters/owner_name"
+          },
+          {
+            "$ref": "#/parameters/app_name"
+          }
+        ],
+        "responses": {
+          "200": {
+            "description": "OK",
+            "schema": {
+              "type": "object"
+            }
+          },
+          "400": {
+            "description": "Invalid request",
+            "schema": {
+              "type": "object"
+            }
+          }
+        },
+        "security": [
+          {
+            "APIToken": []
+          }
+        ],
+        "tags": [
+          "data"
+        ],
+        "operationId": "data_postV01AppsByOwnerNameByAppNameSubscriptionsBySubscriptionIdTablesByTableNameData"
+      },
+      "delete": {
+        "parameters": [
+          {
+            "name": "subscription_id",
+            "in": "path",
+            "required": true,
+            "type": "string"
+          },
+          {
+            "name": "tableName",
+            "in": "path",
+            "required": true,
+            "type": "string"
+          },
+          {
+            "$ref": "#/parameters/owner_name"
+          },
+          {
+            "$ref": "#/parameters/app_name"
+          }
+        ],
+        "responses": {
+          "200": {
+            "description": "OK",
+            "schema": {
+              "type": "object"
+            }
+          },
+          "400": {
+            "description": "Invalid request",
+            "schema": {
+              "type": "object"
+            }
+          }
+        },
+        "security": [
+          {
+            "APIToken": []
+          }
+        ],
+        "tags": [
+          "data"
+        ],
+        "operationId": "data_deleteV01AppsByOwnerNameByAppNameSubscriptionsBySubscriptionIdTablesByTableNameData"
+      }
+    },
+    "/v0.1/apps/{owner_name}/{app_name}/subscriptions/{subscription_id}/tables/{tableName}/columns/{columnName}": {
+      "get": {
+        "parameters": [
+          {
+            "name": "subscription_id",
+            "in": "path",
+            "required": true,
+            "type": "string"
+          },
+          {
+            "name": "tableName",
+            "in": "path",
+            "required": true,
+            "type": "string"
+          },
+          {
+            "name": "columnName",
+            "in": "path",
+            "required": true,
+            "type": "string"
+          },
+          {
+            "$ref": "#/parameters/owner_name"
+          },
+          {
+            "$ref": "#/parameters/app_name"
+          }
+        ],
+        "responses": {
+          "200": {
+            "description": "OK",
+            "schema": {
+              "type": "object"
+            }
+          },
+          "400": {
+            "description": "Invalid request",
+            "schema": {
+              "type": "object"
+            }
+          }
+        },
+        "security": [
+          {
+            "APIToken": []
+          }
+        ],
+        "tags": [
+          "data"
+        ],
+        "operationId": "data_getV01AppsByOwnerNameByAppNameSubscriptionsBySubscriptionIdTablesByTableNameColumnsByColumnName"
+      },
+      "put": {
+        "parameters": [
+          {
+            "name": "subscription_id",
+            "in": "path",
+            "required": true,
+            "type": "string"
+          },
+          {
+            "name": "tableName",
+            "in": "path",
+            "required": true,
+            "type": "string"
+          },
+          {
+            "name": "columnName",
+            "in": "path",
+            "required": true,
+            "type": "string"
+          },
+          {
+            "name": "column",
+            "in": "body",
+            "required": true,
+            "schema": {
+              "$ref": "#/definitions/TableColumn"
+            }
+          },
+          {
+            "$ref": "#/parameters/owner_name"
+          },
+          {
+            "$ref": "#/parameters/app_name"
+          }
+        ],
+        "responses": {
+          "200": {
+            "description": "OK",
+            "schema": {
+              "type": "object"
+            }
+          },
+          "400": {
+            "description": "Invalid request",
+            "schema": {
+              "type": "object"
+            }
+          }
+        },
+        "security": [
+          {
+            "APIToken": []
+          }
+        ],
+        "tags": [
+          "data"
+        ],
+        "operationId": "data_putV01AppsByOwnerNameByAppNameSubscriptionsBySubscriptionIdTablesByTableNameColumnsByColumnName"
+      },
+      "delete": {
+        "parameters": [
+          {
+            "name": "subscription_id",
+            "in": "path",
+            "required": true,
+            "type": "string"
+          },
+          {
+            "name": "tableName",
+            "in": "path",
+            "required": true,
+            "type": "string"
+          },
+          {
+            "name": "columnName",
+            "in": "path",
+            "required": true,
+            "type": "string"
           },
           {
             "$ref": "#/parameters/owner_name"
@@ -9315,7 +9292,7 @@
       ]
     },
     "TestCloudFileHashDeprecated": {
-      "title": "Test Cloud File Hash",
+      "title": "TestCloudFileHashDeprecated",
       "description": "Hash, type, path and byte range of a file that is required in test run",
       "type": "object",
       "properties": {
@@ -9458,7 +9435,6 @@
         "device_selection"
       ]
     },
-    
     "TestCloudStartTestRunResult": {
       "title": "TestCloudStartTestRunResult",
       "description": "Result of starting a test run",
