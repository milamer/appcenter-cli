import * as os from "os";

export module Messages {
  export module TestCloud {
    export module Commands {
      export const GenerateAppium = "Generates an Appium project";
      export const GenerateUITest = "Generates a Xamarin.UITest project";

      export const PrepareAppium = "Creates an artifacts directory with Appium tests.";
      export const PrepareCalabash = `Creates an artifacts directory with Calabash tests.${os.EOL}` +
                                     `Required external tools:${os.EOL}` +
                                     `- Ruby ${os.EOL}` +
                                     `- Gem xamarin-test-cloud`;
      export const PrepareEspresso = "Creates an artifacts directory with Espresso tests.";
      export const PrepareUITests = `Creates an artifacts directory with Xamarin UI Tests.${os.EOL}` +
                                    `Required external tools:${os.EOL}` +
                                    `- .NET Framework on Windows, Mono Runtime on OS X${os.EOL}` +
                                    `- NuGet package Xamarin.UITests, version 2.0.1 or higher`;
      export const PrepareXCUITest = "Creates an artifacts directory with XCUITest tests.";

      export const RunAppium = "Starts a test run with Appium tests.";
      export const RunCalabash = `Starts a test run with Calabash tests.${os.EOL}` +
                                 `Required external tools:${os.EOL}` +
                                 `- Ruby ${os.EOL}` +
                                 `- Gem xamarin-test-cloud`;
      export const RunEspresso = "Starts a test run with Espresso tests.";
      export const RunManifest = "Starts a test run with previously prepared artifacts.";
      export const RunUITests = `Starts a test run with Xamarin UI Tests.${os.EOL}` +
                                `Required external tools:${os.EOL}` +
                                `- .NET Framework on Windows, Mono Runtime on OS X${os.EOL}` +
                                `- NuGet package Xamarin.UITests, version 2.0.1 or higher`;
      export const RunXCUITest = "Starts a test run with XCUITest tests.";

      export const Status = "Checks the status of the started test run.";
      export const Stop = "Stop the started test run.";
    }

    export module Arguments {
      export const Include = 'Additional files and directories to include. The value must be either path relative to the input directory, or be in format "targetDir=sourceDir"';
      export const TestParameter = 'Additional test parameters. The value must be in format "key=value"';
      export const AppPath = "Path to an application file";
      export const AppPlatform = "The app's platform ('ios' or 'android')";

      export const GenerateOutputPath = "The path where the tests will be generated";

      export const PrepareArtifactsDir = "Path to the artifacts directory to create";
      export const RunDevices = "Device selection slug";
      export const RunDSymDir = "Path to the directory with iOS symbol files";
      export const RunLocale = "The system locale for the test run. For example, en_US";
      export const RunLanguage = "Override the language (iOS only) for the test run";
      export const Fixture = "NUnit fixture / namespace to run. If used with include / exclude the fixture filter is applied first (Can be used multiple times)";
      export const IncludeCategory = "NUnit category to run. (Can be used multiple times)";
      export const ExcludeCategory = "NUnit category to not run. (Can be used multiple times) (When include and/or fixture are combined with exclude, all tests with the included categories are run, except for those also marked with the excluded categories)";
      export const TestChunk = "Run tests in parallel by method";
      export const FixtureChunk = "Run tests in parallel by fixture";
      export const RunTestSeries = "Name of the test series";
      export const RunAsync = "Exit the command when tests are uploaded, without waiting for test results";
      export const Timeout = "Maximum time (in seconds) to wait for test results";

      export const AppiumBuildDir = "Path to the directory with the Appium tests (usually <project>/target/upload)";

      export const CalabashProjectDir = 'Path to the Calabash workspace directory (usually <project>/features)';
      export const CalabashSignInfo = "Use Signing Info for signing the test server";
      export const CalabashConfigPath = "Path to the Cucumber configuration file (usually cucumber.yml)";
      export const CalabashProfile = "Profile to run. It must exist in the configuration file";
      export const CalabashSkipConfigCheck = "Force running without Cucumber profile";

      export const EspressoBuildDir = "Path to the Espresso output directory (usually <project>/build/outputs/apk)";
      export const EspressoTestApkPath = "Path to the *.apk file with the Espresso tests. If not set, build-dir is used to discover it";

      export const UITestsBuildDir = "Path to the directory with the built test assemblies (usually <project>/bin/<configuration>)";
      export const UITestsStoreFilePath = "Path to the keystore file";
      export const UITestsStorePassword = 'Password to the keystore. Corresponds to the "-storepass" argument in jarsigner';
      export const UITestsKeyAlias = 'Alias to the key in the keystore. Corresponds to the "-alias" argument in jarsigner';
      export const UITestsKeyPassword = 'Password to the matching private key in the keystore. Corresponds to the "-keypass" argument in jarsigner';
      export const UITestsSignInfo = "Use Signing Info for signing the test server.";
      export const UITestsToolsDir = "Path to the directory containing the Xamarin UI Tests tools including test-cloud.exe";

      export const StopTestRunId = "ID of the started test run";

      export const StatusTestRunId = "ID of the started test run";
      export const StatusContinuous = "Continuously checks the test run status until it completes";

      export const XCUITestIpaPath = "Path to the *.ipa file with the XCUITest tests";
      export const XCUITestBuildDir = "Path to the build output directory (usually <project>/Build/Products/Debug-iphoneos)";

<<<<<<< HEAD
=======
      export const VSTSIdVariable = "Outputs the Test Run Id to the named VSTS variable";
>>>>>>> 851f427a
      export const TestOutputDir = "Path to the directory for test results. This parameter won't work when you run using --async because we have to wait for test results. The results will be saved in the working directory if the relative path is specified";
      export const MergeNUnitXml = "Merge the xml files in to the <output.xml> file. This parameter won't work when you run using --async because we have to wait for test results";
    }
  }
}<|MERGE_RESOLUTION|>--- conflicted
+++ resolved
@@ -84,10 +84,7 @@
       export const XCUITestIpaPath = "Path to the *.ipa file with the XCUITest tests";
       export const XCUITestBuildDir = "Path to the build output directory (usually <project>/Build/Products/Debug-iphoneos)";
 
-<<<<<<< HEAD
-=======
       export const VSTSIdVariable = "Outputs the Test Run Id to the named VSTS variable";
->>>>>>> 851f427a
       export const TestOutputDir = "Path to the directory for test results. This parameter won't work when you run using --async because we have to wait for test results. The results will be saved in the working directory if the relative path is specified";
       export const MergeNUnitXml = "Merge the xml files in to the <output.xml> file. This parameter won't work when you run using --async because we have to wait for test results";
     }
