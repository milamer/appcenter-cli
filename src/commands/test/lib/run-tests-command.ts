import { AppCommand, CommandArgs, CommandResult,
         help, success, name, shortName, longName, required, hasArg,
         failure, ErrorCodes } from "../../../util/commandline";
import { TestCloudUploader, StartedTestRun } from "./test-cloud-uploader";
import { TestCloudError } from "./test-cloud-error";
import { StateChecker } from "./state-checker";
import { AppCenterClient } from "../../../util/apis";
import { StreamingArrayOutput } from "../../../util/interaction";
import { getUser } from "../../../util/profile";
import { parseTestParameters } from "./parameters-parser";
import { parseIncludedFiles } from "./included-files-parser";
import { progressWithResult } from "./interaction";
import { ITestCloudManifestJson, ITestFrameworkJson, IFileDescriptionJson } from "./test-manifest-reader";
import { Messages } from "./help-messages";
import * as _ from "lodash";
import * as fsHelper from "../../../util/misc/fs-helper";
import * as pfs from "../../../util/misc/promisfied-fs";
import * as path from "path";
import * as temp from "temp";
import * as os from "os";
import * as process from "process";
import * as downloadUtil from "../../../util/misc/download";
import { TestReport } from "../../../util/apis/generated/models";

export abstract class RunTestsCommand extends AppCommand {

  @help(Messages.TestCloud.Arguments.AppPath)
  @longName("app-path")
  @hasArg
  appPath: string;

  @help(Messages.TestCloud.Arguments.RunDevices)
  @longName("devices")
  @hasArg
  @required
  devices: string;

  @help(Messages.TestCloud.Arguments.RunDSymDir)
  @longName("dsym-dir")
  @hasArg
  dSymDir: string;

  @help(Messages.TestCloud.Arguments.RunLocale)
  @longName("locale")
  @hasArg
  locale: string;

  @help(Messages.TestCloud.Arguments.RunLanguage)
  @longName("language")
  @hasArg
  language: string;

  @help(Messages.TestCloud.Arguments.RunTestSeries)
  @longName("test-series")
  @hasArg
  testSeries: string;

  @help(Messages.TestCloud.Arguments.Include)
  @longName("include")
  @hasArg
  include: string[];

  @help(Messages.TestCloud.Arguments.TestParameter)
  @longName("test-parameter")
  @shortName("p")
  @hasArg
  testParameters: string[];

  @help(Messages.TestCloud.Arguments.RunAsync)
  @longName("async")
  async: boolean;

  @help(Messages.TestCloud.Arguments.Timeout)
  @longName("timeout")
  @hasArg
  timeoutSec: number;

  @help(Messages.TestCloud.Arguments.VSTSIdVariable)
  @longName("vsts-id-variable")
  @hasArg
  vstsIdVariable: string;

  @help(Messages.TestCloud.Arguments.TestOutputDir)
  @longName("test-output-dir")
  @hasArg
  testOutputDir: string;

  protected isAppPathRequired = true;
  private readonly streamingOutput = new StreamingArrayOutput();

  constructor(args: CommandArgs) {
    super(args);

    this.testParameters = this.fixArrayParameter(this.testParameters);
    this.include = this.fixArrayParameter(this.include);

    if (this.timeoutSec && typeof this.timeoutSec === "string") {
      this.timeoutSec = parseInt(this.timeoutSec);
    }
  }

  // Override this if you need to validate options
  protected async validateOptions(): Promise<void> {
  }
  // TODO: There is technical debt here.
  // There is a lot of confusion and even duplicated code with respect to test params,
  // included files and responsibility of prepare vs run.
  public async run(client: AppCenterClient, portalBaseUrl: string): Promise<CommandResult> {
    if (this.isAppPathRequired && !this.appPath) {
      throw new Error("Argument --app-path is required");
    }
    await this.validateOptions();
    try {
      let artifactsDir = await this.getArtifactsDir();
      this.streamingOutput.start();
      try {
        let manifestPath = await progressWithResult("Preparing tests", this.prepareManifest(artifactsDir));
        await this.addIncludedFilesToManifestAndCopyToArtifactsDir(manifestPath);
        let testRun = await this.uploadAndStart(client, manifestPath, portalBaseUrl);

        let vstsIdVariable = this.vstsIdVariable;
        this.streamingOutput.text(function (testRun){
          let report: string = `Test run id: "${testRun.testRunId}"` + os.EOL;
          if(vstsIdVariable) {
            report = `##vso[task.setvariable variable=${vstsIdVariable}]${testRun.testRunId}` + os.EOL;
          }
          report += "Accepted devices: " + os.EOL;
          testRun.acceptedDevices.map(item => `  - ${item}`).forEach(text => report+=text + os.EOL);
          if (testRun.rejectedDevices && testRun.rejectedDevices.length > 0) {
            report += "Rejected devices: " + os.EOL;
            testRun.rejectedDevices.map(item => `  - ${item}`).forEach(text => report+=text + os.EOL);
          }
          return report;
        }, testRun );

        if (!this.async) {
          let exitCode = await this.waitForCompletion(client, testRun.testRunId);

          if (this.testOutputDir) {

              // Download json test result
              var testReport: TestReport = await client.test.getTestReport(testRun.testRunId, this.app.ownerName, this.app.appName);
              if (testReport.stats.artifacts) {
                await this.downloadArtifacts(testRun.testRunId, testReport.stats.artifacts);
                await this.mergeTestArtifacts();
              }
          }

          switch (exitCode) {
            case 1:
              return failure(exitCode, `There were Test Failures.${os.EOL}Test Report: ${testRun.testRunUrl}`);
            case 2:
              return failure(exitCode, `Cannot run tests. Returning exit code ${exitCode}.
                ${os.EOL}Test Report: ${testRun.testRunUrl}`);
          }
        }

        this.streamingOutput.text(function (testRun){
          let report: string = `Test Report: ${testRun.testRunUrl}` + os.EOL;
          return report;
        }, testRun );

        return success();
      }
      finally {
        await this.cleanupArtifactsDir(artifactsDir);
        this.streamingOutput.finish();
      }
    }
    catch (err) {
      let exitCode = err.exitCode || err.errorCode || ErrorCodes.Exception;
      let message : string = null;
      let profile = getUser();

      let helpMessage = `Further error details: For help, please send both the reported error above and the following environment information to us by going to https://appcenter.ms/apps and starting a new conversation (using the icon in the bottom right corner of the screen)${os.EOL}
        Environment: ${os.platform()}
        App Upload Id: ${this.identifier}
        Timestamp: ${Date.now()}
        Operation: ${this.constructor.name}
        Exit Code: ${exitCode}`;

      if (profile) {
        helpMessage += `
        User Email: ${profile.email}
        User Name: ${profile.userName}
        User Id: ${profile.userId}
        `;
      }

      if (err.message && err.message.indexOf("Not Found") !== -1)
      {
        message = `Requested resource not found - please check --app: ${this.identifier}${os.EOL}${os.EOL}${helpMessage}`;
      }
      if (err.errorCode === 5)
      {
        message = `Unauthorized error - please check --token or log in to the appcenter CLI.${os.EOL}${os.EOL}${helpMessage}`;
      }
      else if (err.errorMessage)
      {
        message = `${err.errorMessage}${os.EOL}${os.EOL}${helpMessage}`;
      }
      else
      {
        message = `${err.message}${os.EOL}${os.EOL}${helpMessage}`;
      }

      return failure(exitCode, message);
    }
  }

  private async addIncludedFilesToManifestAndCopyToArtifactsDir(manifestPath: string): Promise<void> {
    if (!this.include) {
      return;
    }
    let manifestJson = await pfs.readFile(manifestPath, "utf8");
    let manifest = JSON.parse(manifestJson) as ITestCloudManifestJson;
    let includedFiles = parseIncludedFiles(this.include, this.getSourceRootDir());

    for (let i = 0; i < includedFiles.length; i++) {
      let includedFile = includedFiles[i];
      let copyTarget = path.join(path.dirname(manifestPath), includedFile.targetPath);
      await pfs.cp(includedFile.sourcePath, copyTarget);
      manifest.files.push(includedFile.targetPath);
    }

    let modifiedManifest = JSON.stringify(manifest, null, 1);
    await pfs.writeFile(manifestPath, modifiedManifest);
  }

  protected prepareManifest(artifactsDir: string): Promise<string> {
    throw new Error("This method must be overriden in derived classes");
  }

  protected getSourceRootDir(): string {
    throw new Error("This method must be overriden in derived classes");
  }

  protected async cleanupArtifactsDir(artifactsDir: string): Promise<void> {
    await pfs.rmDir(artifactsDir, true).catch(function(err){
      console.warn(`${err} while cleaning up artifacts directory ${artifactsDir}. This is often due to files being locked or in use. Please check your virus scan settings and any local security policies you might have in place for this directory. Continuing without cleanup.`);
    });
  }

  private artifactsDir: string;

  protected async getArtifactsDir(): Promise<string> {
    return this.artifactsDir || (this.artifactsDir = await pfs.mkTempDir("appcenter-upload"));
  }

  protected async uploadAndStart(client: AppCenterClient, manifestPath: string, portalBaseUrl: string): Promise<StartedTestRun> {
    let uploader = new TestCloudUploader(
      client,
      this.app.ownerName,
      this.app.appName,
      manifestPath,
      this.devices,
      portalBaseUrl);

    uploader.appPath = this.appPath;
    uploader.language = this.language;
    uploader.locale = this.locale;
    uploader.testSeries = this.testSeries;
    uploader.dSymPath = this.dSymDir;
    uploader.testParameters = this.combinedParameters();

    return await uploader.uploadAndStart();
  }

<<<<<<< HEAD
  protected generateReportPath(): string {
    if (path.isAbsolute(this.testOutputDir)) {
      return this.testOutputDir;
    }
    return path.join(process.cwd(), this.testOutputDir);
  }

  protected async mergeTestArtifacts(): Promise<void> {
    // Each command should override it if needed
  }
=======
  private combinedParameters() : {} {
      let parameters = this.getParametersFromOptions();

      if (this.testParameters) {
          return _.merge(parameters, parseTestParameters(this.testParameters))
      } else {
        return parameters
      }
}

    protected getParametersFromOptions() : {} {
        return {};
    }
>>>>>>> f8ec8ed4

  private waitForCompletion(client: AppCenterClient, testRunId: string): Promise<number> {
    let checker = new StateChecker(client, testRunId, this.app.ownerName, this.app.appName, this.streamingOutput);
    return checker.checkUntilCompleted(this.timeoutSec);
  }

  private async downloadArtifacts(testRunId: string, artifacts: { [propertyName: string]: string }): Promise<void> {
    for (let key in artifacts) {

      let reportPath: string = this.generateReportPath();
      let pathToArchive: string = path.join(reportPath, `${key.toString()}.zip`);
      fsHelper.createLongPath(reportPath);
      await downloadUtil.downloadFileAndSave(artifacts[key], pathToArchive);

      this.streamingOutput.text((command: RunTestsCommand): string => {
        return `##vso[task.setvariable variable=${key}]${pathToArchive}${os.EOL}`;
      }, this);
    }
  }
}<|MERGE_RESOLUTION|>--- conflicted
+++ resolved
@@ -266,7 +266,6 @@
     return await uploader.uploadAndStart();
   }
 
-<<<<<<< HEAD
   protected generateReportPath(): string {
     if (path.isAbsolute(this.testOutputDir)) {
       return this.testOutputDir;
@@ -277,21 +276,20 @@
   protected async mergeTestArtifacts(): Promise<void> {
     // Each command should override it if needed
   }
-=======
+
   private combinedParameters() : {} {
-      let parameters = this.getParametersFromOptions();
-
-      if (this.testParameters) {
-          return _.merge(parameters, parseTestParameters(this.testParameters))
-      } else {
-        return parameters
-      }
-}
-
-    protected getParametersFromOptions() : {} {
-        return {};
-    }
->>>>>>> f8ec8ed4
+    let parameters = this.getParametersFromOptions();
+
+    if (this.testParameters) {
+      return _.merge(parameters, parseTestParameters(this.testParameters))
+    } else {
+      return parameters
+    }
+  }
+
+  protected getParametersFromOptions() : {} {
+    return {};
+  }
 
   private waitForCompletion(client: AppCenterClient, testRunId: string): Promise<number> {
     let checker = new StateChecker(client, testRunId, this.app.ownerName, this.app.appName, this.streamingOutput);
