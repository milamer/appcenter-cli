import * as pfs from "../../../util/misc/promisfied-fs";
import { XmlUtil } from "./xml-util";
import * as fs from "fs";
import * as path from "path";
import * as unzip from "unzip";
import { DOMParser } from "xmldom";

export class JUnitXmlUtil extends XmlUtil {

  async mergeXmlResults(pathToArchive: string): Promise<Document> {
    const tempPath: string = await pfs.mkTempDir("appcenter-junittestreports");
    let mainXml: Document = this.getEmptyXmlDocument();

    const self: JUnitXmlUtil = this;
    return new Promise<Document>((resolve, reject) => {
      fs.createReadStream(pathToArchive)
        .pipe(unzip.Parse())
        .on("entry", function (entry: unzip.Entry) {
          if (entry.type === "Directory") {
            return;
          }
          const fullPath: string = path.join(tempPath, entry.path);
          entry.pipe(fs.createWriteStream(fullPath).on("close", () => {

<<<<<<< HEAD
            const xml = new DOMParser().parseFromString(fs.readFileSync(fullPath, "utf-8"), "text/xml");
=======
            const xml: Document = new DOMParser().parseFromString(fs.readFileSync(fullPath, "utf-8"));
>>>>>>> e2b5fd05

            let name: string = "unknown";
            const matches: RegExpMatchArray = entry.path.match("^(.*)_TEST.*");
            if (matches && matches.length > 1) {
              name = matches[1].replace(/\./gi, "_");
            }

            self.appendToTestNameTransformation(xml, name);
            self.removeIgnoredTransformation(xml);

            mainXml = self.combine(mainXml, xml);
          }));
        })
        .on("close", () => {
          resolve(mainXml);
        });
    });
  }

  public getArchiveName(): string {
    return "junit_xml_zip.zip";
  }

  combine(xml1: Document, xml2: Document): Document {
    const testSuitesElement: Element = this.collectAllElements(xml1.documentElement, "testsuites")[0];
    const xml1testSuites: Element[] = this.collectChildren(xml1.documentElement, "testsuite");
    const xml2TestSuites: Element[] = this.collectChildren(xml2.documentElement, "testsuite");

    xml2TestSuites.forEach((xml2TestSuite: Element) => {
      let needToAddNewTestSuite: boolean = true;

      // Skip test suite without test cases
      if (this.collectAllElements(xml2TestSuite, "testcase").length === 0) {
        return;
      }

      // Combine all test cases in one test suite with the same class name
      const testSuiteName: string = xml2TestSuite.attributes.getNamedItem("name").value;

      xml1testSuites.every((xml1TestSuite: Element) => {
        const suiteNameAttr: Attr = xml1TestSuite.attributes.getNamedItem("name");
        if (!suiteNameAttr || suiteNameAttr.value !== testSuiteName) {

          // Take the next test suite
          return true;
        }

        // Combine test suite attributes
        this.combineAllAttributes(xml1TestSuite, xml2TestSuite);

        const testCases: Element[] = this.collectChildren(xml2TestSuite, "testcase");
        testCases.forEach((testCase: Element) => {
          xml1TestSuite.appendChild(testCase);
        });

        needToAddNewTestSuite = false;

        // Stop processing
        return false;
      });

      if (needToAddNewTestSuite) {
        testSuitesElement.appendChild(xml2TestSuite);
      }

      // Add test suite info to summary
      this.combineAllAttributes(testSuitesElement, xml2TestSuite);
    });

    return xml1;
  }

  getEmptyXmlDocument(): Document {
    return new DOMParser().parseFromString("<?xml version=\"1.0\" encoding=\"UTF-8\"?>\
<testsuites tests=\"0\" failures=\"0\" time=\"0\" errors=\"0\" skipped=\"0\"></testsuites>", "text/xml");
  }

  appendToTestNameTransformation(xml: Document, text: string): void {
    const testCases: Element[] = this.collectAllElements(xml.documentElement, "testcase");
    testCases.forEach((testCase: Element) => {
      const name: Attr = testCase.attributes.getNamedItem("name");
      if (name) {
        name.value = `${name.value}${text}`;
      }
    });
  }

  removeIgnoredTransformation(xml: Document): void {
    const testCases: Element[] = this.collectAllElements(xml.documentElement, "testcase");

    testCases.forEach((testCase: Element) => {
      if (this.collectAllElements(testCase, "skipped").length === 0) {
        return;
      }

      const parent: Element = testCase.parentNode as Element;
      parent.removeChild(testCase);

      const testCaseTime: number = Number(testCase.attributes.getNamedItem("time").value);
      const timeAttr: Attr = parent.attributes.getNamedItem("time");
      if (timeAttr && timeAttr.value) {
        const time: number = Number(timeAttr.value) - testCaseTime;
        timeAttr.value = String(Math.round(time * 1000) / 1000);
      }

      const skippedAttr: Attr = parent.attributes.getNamedItem("skipped");
      if (skippedAttr && skippedAttr.value) {
        skippedAttr.value = String(Number(skippedAttr.value) - 1);
      }

      const testsAttr: Attr = parent.attributes.getNamedItem("tests");
      if (testsAttr && testsAttr.value) {
        testsAttr.value = String(Number(testsAttr.value) - 1);
      }
    });
  }

  removeEmptySuitesTransformation(xml: Document): void {
    const testSuites: Element[] = this.collectAllElements(xml.documentElement, "testsuite");
    testSuites.forEach((testSuite: Element) => {
      if (this.collectAllElements(testSuite, "testcase").length === 0) {
        testSuite.parentElement.removeChild(testSuite);
        xml.removeChild(testSuite);
      }
    });
  }

  combineAllAttributes(element1: Element, element2: Element) {
    this.combineAttributes(element1, element2, "tests");
    this.combineAttributes(element1, element2, "failures");
    this.combineAttributes(element1, element2, "time");
    this.combineAttributes(element1, element2, "errors");
    this.combineAttributes(element1, element2, "skipped");
  }

  combineAttributes(element1: Element, element2: Element, attributeName: string) {
    const attr1: Attr = element1.attributes.getNamedItem(attributeName);
    const attr2: Attr = element2.attributes.getNamedItem(attributeName);

    if (!attr1 || !attr1.value) {
      return;
    }

    if (!attr2 || !attr2.value) {
      return;
    }

    const attr1Value: number = Number(attr1.value);
    const attr2Value: number = Number(attr2.value);

    attr1.value = String(Math.round((attr1Value + attr2Value) * 1000) / 1000);
  }
}<|MERGE_RESOLUTION|>--- conflicted
+++ resolved
@@ -22,11 +22,7 @@
           const fullPath: string = path.join(tempPath, entry.path);
           entry.pipe(fs.createWriteStream(fullPath).on("close", () => {
 
-<<<<<<< HEAD
-            const xml = new DOMParser().parseFromString(fs.readFileSync(fullPath, "utf-8"), "text/xml");
-=======
-            const xml: Document = new DOMParser().parseFromString(fs.readFileSync(fullPath, "utf-8"));
->>>>>>> e2b5fd05
+            const xml: Document = new DOMParser().parseFromString(fs.readFileSync(fullPath, "utf-8"), "text/xml");
 
             let name: string = "unknown";
             const matches: RegExpMatchArray = entry.path.match("^(.*)_TEST.*");
