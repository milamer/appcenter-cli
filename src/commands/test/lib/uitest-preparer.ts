import { TestCloudError } from "./test-cloud-error";
import { glob } from "../../../util/misc/promisfied-glob";
import { directoryExists, fileExists } from "../../../util/misc/promisfied-fs";
import * as _ from "lodash";
import * as os from "os";
import * as path from "path";
import * as process from "../../../util/misc/process-helper";
import { out } from "../../../util/interaction";

const debug = require("debug")("appcenter-cli:commands:test:lib:uitest-preparer");
const minimumVersion = [2, 2, 0];

export class UITestPreparer {
  private readonly appPath: string;
  private readonly buildDir: string;
  private readonly artifactsDir: string;

  public storeFile: string;
  public storePassword: string;
  public keyAlias: string;
  public keyPassword: string;
  public signInfo: string;
  public uiTestToolsDir: string;
  public fixture: string[];
  public includeCategory: string[];
  public excludeCategory: string[];
  public nunitXml: string;
  public testChunk: boolean;
  public fixtureChunk: boolean;

  constructor(artifactsDir: string, buildDir: string, appPath: string) {
    if (!artifactsDir) {
      throw new Error("Argument artifactsDir is required");
    }
    if (!buildDir) {
      throw new Error("Argument buildDir is required");
    }
    if (!appPath) {
      throw new Error("Argument appPath is required");
    }

    this.appPath = appPath;
    this.buildDir = buildDir;
    this.artifactsDir = artifactsDir;
  }

  public async prepare(): Promise<string> {
    this.validateArguments();

    const command = await this.getPrepareCommand();
    debug(`Executing command ${command}`);
    const exitCode = await process.execAndWait(command, this.outMessage, this.outMessage);

    if (exitCode !== 0) {
      const message = this.convertErrorCode(exitCode);
      throw new TestCloudError(`Cannot prepare UI Test artifacts using command: ${command}.${os.EOL}${os.EOL}${message}`, exitCode);
    }

    return path.join(this.artifactsDir, "manifest.json");
  }

  private convertErrorCode(exitCode: number): string {
    const tryAgain = `, please try again. If you can't work out how to fix this issue, please contact support.`;

    switch (exitCode) {
      case 1:
        return `There was an unknown error preparing test artifacts${tryAgain}`;
      case 2:
        return `Invalid options were used to prepare the test artifacts${tryAgain}`;
      case 3:
        return `The app file was not found${tryAgain}`;
      case 4:
        return `The assembly directory was not found${tryAgain}`;
      case 5:
        return `The NUnit library was not found${tryAgain}`;
      case 6:
        return `The UITest.dll was not found${tryAgain}`;
      case 7:
        return `No test assemblies were found${tryAgain}`;
      case 8:
        return `The Sign Info File was not found${tryAgain}`;
      case 9:
        return `The KeyStore was not found${tryAgain}`;
      case 10:
        return `The dSym was not found or was not a directory${tryAgain}`;
      case 11:
        return `The dSym directory has the wrong extension${tryAgain}`;
      case 12:
        return `The dSym file contains more than one dwarf${tryAgain}`;
      case 13:
        return `Test chunking failed${tryAgain}`;
      case 14:
        return `Upload negotiation failed${tryAgain}`;
      case 15:
        return `The upload failed${tryAgain}`;
      case 16:
        return `Job status retrival failed while preparing test artifacts${tryAgain}`;
      case 17:
        return `The NUnit report was not returned${tryAgain}`;
      case 18:
        return `The job failed while preparing test artifacts${tryAgain}`;
      case 19:
        return `There were test failures.`;
      case 20:
        return `The version of UITest.dll and the tools are incompatible. ` +
          `Please make sure --uitest-tools-dir points to the same version of UITest as the dll in your assembly directory.`;
      case 21:
        return `No tests would run given the current parameters${tryAgain}`;
      case 22:
        return `A specified data file was outside the assembly directory. ` +
          `Please make sure all referenced data files exist within your assembly directory and try again.`;
      case 23:
        return `A specified data file was not found, please check your data files exist and try again. ` +
        `If this error happens again, please contact support.`;
      case 24:
        return `The test run did not pass validation${tryAgain}`;
      case 25:
        return `The test run was cancelled.`;
      case 26:
        return `The referenced version of NUnit was unsupported, please use NUnit 2.6.4 or below.`;
      case 27:
        return `The artifacts directory was invalid${tryAgain}`;
    }

    return `Returning exit code ${exitCode}.`;
  }

  private validateArguments() {
    if (this.storeFile || this.storePassword || this.keyAlias || this.keyPassword) {
      if (!(this.storeFile && this.storePassword && this.keyAlias && this.keyPassword)) {
        throw new Error("If keystore is used, all of the following arguments must be set: --store-file, --store-password, --key-alias, --key-password");
      }
    }
  }

  private async getPrepareCommand(): Promise<string> {
    let command = "";
    if (os.platform() !== "win32") {
      command += `mono `;
    }

    const testCloudBinary = await this.getTestCloudExecutablePath();
    command += `${testCloudBinary} prepare "${this.appPath}"`;

    if (this.storeFile) {
      command += ` keystore "${this.storeFile}" "${this.storePassword}" "${this.keyAlias}" "${this.keyPassword}"`;
    }

    command += ` --assembly-dir "${this.buildDir}" --artifacts-dir "${this.artifactsDir}"`;

    if (this.signInfo) {
      command += ` --sign-info "${this.signInfo}"`;
    }

    if (this.fixture) {
      this.fixture.forEach((item) => {
        command += ` --fixture "${item}"`;
      });
    }

    if (this.includeCategory) {
      this.includeCategory.forEach((category) => {
        command += ` --include "${category}"`;
      });
    }

    if (this.excludeCategory) {
      this.excludeCategory.forEach((category) => {
        command += ` --exclude "${category}"`;
      });
    }

    if (this.testChunk) {
      command += ` --test-chunk`;
    }

    if (this.fixtureChunk) {
      command += ` --fixture-chunk`;
    }

    return command;
  }

  private async getTestCloudExecutablePath(): Promise<string> {
    const toolsDir = this.uiTestToolsDir || await UITestPreparer.findXamarinUITestNugetDir(this.buildDir, this.buildDir);

    if (!await directoryExists(toolsDir)) {
      throw new Error(`Cannot find test-cloud.exe, the path specified by "--uitest-tools-dir" was not found.${os.EOL}` +
        `Please check that "${toolsDir}" is a valid directory and contains test-cloud.exe.${os.EOL}` +
        `Minimum required version is "${UITestPreparer.getMinimumVersionString()}".`);
    }

    let testCloudPath = path.join(toolsDir, "test-cloud.exe");

    if (!await fileExists(testCloudPath)) {
<<<<<<< HEAD
      throw new Error(`Cannot find test-cloud.exe, the exe was not found in the path specified by "--uitest-tools-dir".${os.EOL}` +
        `Please check that ${testCloudPath} points to a test-cloud.exe.${os.EOL}` +
        `Minimum required version is "${UITestPreparer.getMinimumVersionString()}".`);
=======
      testCloudPath = path.join(toolsDir, "Xamarin.UITest.Console.exe");
      if (!await fileExists(testCloudPath)) {
        throw new Error(`Cannot find test-cloud.exe, the exe was not found in the path specified by "--uitest-tools-dir".${os.EOL}` +
          `Please check that ${testCloudPath} points to a test-cloud.exe.${os.EOL}` +
          `Minimum required version is "${this.getMinimumVersionString()}".`);
      }
>>>>>>> 6f216430
    }

    if (testCloudPath.includes(" ")) {
      testCloudPath = `"${testCloudPath}"`;
    }

    debug(`Using test cloud tools path: ${testCloudPath}`);

    return testCloudPath;
  }

  public static async findXamarinUITestNugetDir(root: string, buildDir: string): Promise<string> {
    const possibleNugetDirPattern = path.join(root, "packages", "Xamarin.UITest.*", "tools", "test-cloud.exe");
    const files = (await glob(possibleNugetDirPattern)).sort();

    if (files.length === 0) {
       const parentDir = path.dirname(root);

       if (parentDir === root) {
         throw new Error(`Cannot find test-cloud.exe, which is required to prepare UI tests.${os.EOL}` +
          `We have searched for directory "packages${path.sep}Xamarin.UITest.*${path.sep}tools" inside ` +
          `"${buildDir}" and all of its parent directories.${os.EOL}` +
          `Please use option "--uitest-tools-dir" to manually specify location of this tool.${os.EOL}` +
          `Minimum required version is "${this.getMinimumVersionString()}".`);
       } else {
         return await UITestPreparer.findXamarinUITestNugetDir(parentDir, buildDir);
       }
    } else {
      const latestTestCloudPath = files[files.length - 1];
      const match = latestTestCloudPath.match(/Xamarin\.UITest\.(\d+)\.(\d+)\.(\d+)/);

      if (!match) {
        throw new Error(`Found test-cloud.exe at "${path.dirname(latestTestCloudPath)}", but cannot recognize its version.${os.EOL}` +
          `Please use option "--uitest-tools-dir" to manually specify location of this tool.${os.EOL}` +
          `Minimum required version is "${this.getMinimumVersionString()}".`);
      }

      const [, major, minor, build] = match;
      if (!this.hasMinimumTestCloudVersion(parseInt(major, 10), parseInt(minor, 10), parseInt(build, 10))) {
        throw new Error(`The latest version of test-cloud.exe, found at "${path.dirname(latestTestCloudPath)}", ` +
          `is too old.${os.EOL}` +
          `Please upgrade the NuGet package to version ${this.getMinimumVersionString()} or higher.`);
      } else {
        return path.dirname(latestTestCloudPath);
      }
    }
  }

  private static getMinimumVersionString(): string {
    return `${minimumVersion[0]}.${minimumVersion[1]}.${minimumVersion[2]}`;
  }

  private static hasMinimumTestCloudVersion(major: number, minor: number, build: number): boolean {
    const currentVersion = [major, minor, build];

    const minLength = Math.min(currentVersion.length, minimumVersion.length);

    for (let i = 0; i < minLength; i++) {
      if (currentVersion[i] > minimumVersion[i]) {
        return true;
      }

      if (currentVersion[i] < minimumVersion[i]) {
        return false;
      }
    }

    return true;
  }

  /*
    the UITest preparer sometimes prints messages with it's own executable name, such as
    "Run 'test-cloud.exe help prepare' for more details". It's confusing for end users,
    so wer are removing lines that contain the executable name.
  */
  private outMessage(line: string) {
    if (line.indexOf("test-cloud.exe") === -1) {
      out.text(line);
    }
  }
}<|MERGE_RESOLUTION|>--- conflicted
+++ resolved
@@ -193,18 +193,12 @@
     let testCloudPath = path.join(toolsDir, "test-cloud.exe");
 
     if (!await fileExists(testCloudPath)) {
-<<<<<<< HEAD
-      throw new Error(`Cannot find test-cloud.exe, the exe was not found in the path specified by "--uitest-tools-dir".${os.EOL}` +
-        `Please check that ${testCloudPath} points to a test-cloud.exe.${os.EOL}` +
-        `Minimum required version is "${UITestPreparer.getMinimumVersionString()}".`);
-=======
       testCloudPath = path.join(toolsDir, "Xamarin.UITest.Console.exe");
       if (!await fileExists(testCloudPath)) {
         throw new Error(`Cannot find test-cloud.exe, the exe was not found in the path specified by "--uitest-tools-dir".${os.EOL}` +
           `Please check that ${testCloudPath} points to a test-cloud.exe.${os.EOL}` +
-          `Minimum required version is "${this.getMinimumVersionString()}".`);
-      }
->>>>>>> 6f216430
+          `Minimum required version is "${UITestPreparer.getMinimumVersionString()}".`);
+      }
     }
 
     if (testCloudPath.includes(" ")) {
