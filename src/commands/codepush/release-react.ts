import { CommandResult, ErrorCodes, failure, hasArg, help, longName, shortName, defaultValue } from "../../util/commandline";
import CodePushReleaseCommandSkeleton from "./lib/release-command-skeleton";
import { AppCenterClient, models, clientRequest } from "../../util/apis";
import { out } from "../../util/interaction";
import { inspect } from "util";
import * as pfs from "../../util/misc/promisfied-fs";
import * as chalk from "chalk";
import * as path from "path";
import * as mkdirp from "mkdirp";
import { fileDoesNotExistOrIsDirectory, createEmptyTmpReleaseFolder, removeReactTmpDir } from "./lib/file-utils";
import { isValidRange, isValidDeployment } from "./lib/validation-utils";
import { VersionSearchParams, getReactNativeProjectAppVersion, runReactNativeBundleCommand, isValidOS, isValidPlatform, isReactNativeProject } from "./lib/react-native-utils";

const debug = require("debug")("appcenter-cli:commands:codepush:release-react");

@help("Release a React Native update to an app deployment")
export default class CodePushReleaseReactCommand extends CodePushReleaseCommandSkeleton {
  @help("Name of the generated JS bundle file. If unspecified, the standard bundle name will be used, depending on the specified platform: \"main.jsbundle\" (iOS), \"index.android.bundle\" (Android) or \"index.windows.bundle\" (Windows)")
  @shortName("b")
  @longName("bundle-name")
  @hasArg
  public bundleName: string;

  @help("Specifies whether to generate a dev or release build")
  @longName("development")
  public development: boolean;

  @help("Path to the app's entry Javascript file. If omitted, \"index.<platform>.js\" and then \"index.js\" will be used (if they exist)")
  @shortName("e")
  @longName("entry-file")
  @hasArg
  public entryFile: string;

  @help("Path to the gradle file which specifies the binary version you want to target this release at (android only)")
  @shortName("g")
  @longName("gradle-file")
  @hasArg
  public gradleFile: string;

  @help("Path to the plist file which specifies the binary version you want to target this release at (iOS only)")
  @shortName("p")
  @hasArg
  @longName("plist-file")
  public plistFile: string;

  @help("Prefix to append to the file name when attempting to find your app's Info.plist file (iOS only)")
  @longName("plist-file-prefix")
  @hasArg
  public plistFilePrefix: string;

  @help("Path to where the sourcemap for the resulting bundle should be written. If omitted, a sourcemap will not be generated")
  @shortName("s")
  @longName("sourcemap-output")
  @hasArg
  public sourcemapOutput: string;

  @help("Path to folder where the sourcemap for the resulting bundle should be written. Name of sourcemap file will be generated automatically. This argument will be ignored if \"sourcemap-output\" argument is provided. If omitted, a sourcemap will not be generated")
  @longName("sourcemap-output-dir")
  @hasArg
  public sourcemapOutputDir: string;

  @help("Path to where the bundle and sourcemap should be written. If omitted, a bundle and sourcemap will not be written")
  @shortName("o")
  @longName("output-dir")
  @hasArg
  public outputDir: string;

  @help("Semver expression that specifies the binary app version(s) this release is targeting (e.g. 1.1.0, ~1.2.3)")
  @shortName("t")
  @longName("target-binary-version")
  @hasArg
  public specifiedTargetBinaryVersion: string;

  @help("Option that gets passed to react-native bundler. Can be specified multiple times")
  @longName("extra-bundler-option")
  @defaultValue([])
  @hasArg
  public extraBundlerOptions: string | string[];

  private os: string;

  private platform: string;

  public async run(client: AppCenterClient): Promise<CommandResult> {
    if (!isReactNativeProject()) {
      return failure(ErrorCodes.InvalidParameter, "The project in the CWD is not a React Native project.");
    }

    if (!(await isValidDeployment(client, this.app, this.specifiedDeploymentName))) {
      return failure(ErrorCodes.InvalidParameter, `Deployment "${this.specifiedDeploymentName}" does not exist.`);
    } else {
      this.deploymentName = this.specifiedDeploymentName;
    }

    const appInfo = (await out.progress("Getting app info...", clientRequest<models.AppResponse>(
      (cb) => client.apps.get(this.app.ownerName, this.app.appName, cb)))).result;
    this.os = appInfo.os.toLowerCase();
    this.platform = appInfo.platform.toLowerCase();

    this.updateContentsPath = this.outputDir || await pfs.mkTempDir("code-push");

    // we have to add "CodePush" root folder to make update contents file structure
    // to be compatible with React Native client SDK
    this.updateContentsPath = path.join(this.updateContentsPath, "CodePush");
    mkdirp.sync(this.updateContentsPath);

    if (!isValidOS(this.os)) {
      return failure(ErrorCodes.InvalidParameter, `OS must be "android", "ios", or "windows".`);
    }

    if (!isValidPlatform(this.platform)) {
      return failure(ErrorCodes.Exception, `Platform must be "React Native".`);
    }

    if (!this.bundleName) {
      this.bundleName = this.os === "ios"
        ? "main.jsbundle"
        : `index.${this.os}.bundle`;
    }

    if (!this.entryFile) {
      this.entryFile = `index.${this.os}.js`;
      if (fileDoesNotExistOrIsDirectory(this.entryFile)) {
        this.entryFile = "index.js";
      }

      if (fileDoesNotExistOrIsDirectory(this.entryFile)) {
        return failure(ErrorCodes.NotFound, `Entry file "index.${this.os}.js" or "index.js" does not exist.`);
      }
    } else {
      if (fileDoesNotExistOrIsDirectory(this.entryFile)) {
        return failure(ErrorCodes.NotFound, `Entry file "${this.entryFile}" does not exist.`);
      }
    }

<<<<<<< HEAD
    if (this.sourcemapOutputDir && this.sourcemapOutput) {
      out.text(("\n\"sourcemap-output-dir\" argument will be ignored as \"sourcemap-output\" argument is provided.\n"));
    }

    if ((this.outputDir || this.sourcemapOutputDir) && !this.sourcemapOutput) {
      const sourcemapDir = this.sourcemapOutputDir ? this.sourcemapOutputDir : this.updateContentsPath;
      this.sourcemapOutput = path.join(sourcemapDir, this.bundleName + ".map");
    }

=======
>>>>>>> aeb08e3d
    this.targetBinaryVersion = this.specifiedTargetBinaryVersion;

    if (this.targetBinaryVersion && !isValidRange(this.targetBinaryVersion)) {
      return failure(ErrorCodes.InvalidParameter, "Invalid binary version(s) for a release.");
    } else if (!this.targetBinaryVersion) {
      const versionSearchParams: VersionSearchParams = {
        os: this.os,
        plistFile: this.plistFile,
        plistFilePrefix: this.plistFilePrefix,
        gradleFile: this.gradleFile
      } as VersionSearchParams;
      this.targetBinaryVersion = await getReactNativeProjectAppVersion(versionSearchParams);
    }

    if (typeof this.extraBundlerOptions === "string") {
      this.extraBundlerOptions = [this.extraBundlerOptions];
    }

    try {
      createEmptyTmpReleaseFolder(this.updateContentsPath);
      removeReactTmpDir();
      await runReactNativeBundleCommand(this.bundleName, this.development, this.entryFile, this.updateContentsPath, this.os, this.sourcemapOutput, this.extraBundlerOptions);

      out.text(chalk.cyan("\nReleasing update contents to CodePush:\n"));

      return await this.release(client);
    } catch (error) {
      debug(`Failed to release a CodePush update - ${inspect(error)}`);
      return failure(ErrorCodes.Exception, "Failed to release a CodePush update.");
    } finally {
      if (!this.outputDir) {
        await pfs.rmDir(this.updateContentsPath);
      }
    }
  }
}<|MERGE_RESOLUTION|>--- conflicted
+++ resolved
@@ -132,8 +132,7 @@
         return failure(ErrorCodes.NotFound, `Entry file "${this.entryFile}" does not exist.`);
       }
     }
-
-<<<<<<< HEAD
+    
     if (this.sourcemapOutputDir && this.sourcemapOutput) {
       out.text(("\n\"sourcemap-output-dir\" argument will be ignored as \"sourcemap-output\" argument is provided.\n"));
     }
@@ -142,9 +141,7 @@
       const sourcemapDir = this.sourcemapOutputDir ? this.sourcemapOutputDir : this.updateContentsPath;
       this.sourcemapOutput = path.join(sourcemapDir, this.bundleName + ".map");
     }
-
-=======
->>>>>>> aeb08e3d
+    
     this.targetBinaryVersion = this.specifiedTargetBinaryVersion;
 
     if (this.targetBinaryVersion && !isValidRange(this.targetBinaryVersion)) {
