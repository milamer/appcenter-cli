--- conflicted
+++ resolved
@@ -5,12 +5,7 @@
 import { inspect } from "util";
 import * as chalk from "chalk";
 import * as path from "path";
-<<<<<<< HEAD
-import { fileDoesNotExistOrIsDirectory, createEmptyTempReleaseFolder, removeReactTmpDir } from "./lib/file-utils";
-import { isValidVersion, isValidRollout, isValidDeployment } from "./lib/validation-utils";
-=======
 import { isValidVersion, isValidDeployment } from "./lib/validation-utils";
->>>>>>> e1d6f6e3
 import { isValidPlatform, getCordovaOrPhonegapCLI, getCordovaProjectAppVersion } from "./lib/cordova-utils";
 
 var childProcess = require("child_process");
