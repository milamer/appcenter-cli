/**
 * NOTE!!! This utility file is duplicated for use by the CodePush service (for server-driven hashing/
 * integrity checks) and Management SDK (for end-to-end code signing), please keep them in sync.
 */

import * as crypto from "crypto";
import * as fs from "fs";
import * as pfs from "../../../util/misc/promisfied-fs";
import * as path from "path";
import * as stream from "stream";
import * as _ from "lodash";

// Do not throw an exception if either of these modules are missing, as they may not be needed by the
// consumer of this file.
const HASH_ALGORITHM = "sha256";

export async function generatePackageHashFromDirectory(directoryPath: string, basePath: string): Promise<string> {
  if (!(await pfs.stat(directoryPath)).isDirectory()) {
    throw new Error("Not a directory. Please either create a directory, or use hashFile().");
  }

<<<<<<< HEAD
  const manifest: PackageManifest = await generatePackageManifestFromDirectory(directoryPath, basePath);
  return await manifest.computePackageHash();
=======
  let manifest: PackageManifest = await generatePackageManifestFromDirectory(directoryPath, basePath);
  return manifest.computePackageHash();
>>>>>>> 7483a432
}

export function generatePackageManifestFromDirectory(directoryPath: string, basePath: string): Promise<PackageManifest> {
  return new Promise<PackageManifest>(async (resolve, reject) => {
    let fileHashesMap = new Map<string, string>();

    const files: string[] = await pfs.walk(directoryPath);

    if (!files || files.length === 0) {
      reject("Error: Can't sign the release because no files were found.");
      return;
    }

    // Hash the files sequentially, because streaming them in parallel is not necessarily faster
    let generateManifestPromise: Promise<void> = files.reduce((soFar: Promise<void>, filePath: string) => {
      return soFar
        .then(() => {
          let relativePath: string = PackageManifest.normalizePath(path.relative(basePath, filePath));
          if (!PackageManifest.isIgnored(relativePath)) {
            return hashFile(filePath)
              .then((hash: string) => {
                fileHashesMap.set(relativePath, hash);
              });
          }
        });
    }, Promise.resolve(<void>null));

    generateManifestPromise
      .then(() => {
        resolve(new PackageManifest(fileHashesMap));
      }, reject);
  })
}

<<<<<<< HEAD
export async function hashFile(filePath: string): Promise<string> {
  let readStream: fs.ReadStream = fs.createReadStream(filePath);
=======
export function hashFile(filePath: string): Promise<string> {
  var readStream: fs.ReadStream = fs.createReadStream(filePath);
>>>>>>> 7483a432
  return hashStream(readStream);
}

export function hashStream(readStream: stream.Readable): Promise<string> {
  return new Promise<string>((resolve, reject) => {
    let hashStream = <stream.Transform><any>crypto.createHash(HASH_ALGORITHM);

    readStream
      .on("error", (error: any): void => {
        hashStream.end();
        reject(error);
      })
      .on("end", (): void => {
        hashStream.end();

        let buffer = <Buffer>hashStream.read();
        let hash: string = buffer.toString("hex");

        resolve(hash);
      });

    readStream.pipe(hashStream);
  });
}

export class PackageManifest {
  private _map: Map<string, string>;

  public constructor(map?: Map<string, string>) {
    if (!map) {
      map = new Map<string, string>();
    }
    this._map = map;
  }

  public toMap(): Map<string, string> {
    return this._map;
  }

<<<<<<< HEAD
  public async computePackageHash(): Promise<string> {
    let entries: string[] = [];
=======
  public computePackageHash(): string {
    var entries: string[] = [];
>>>>>>> 7483a432
    this._map.forEach((hash: string, name: string): void => {
      entries.push(name + ":" + hash);
    });

    // Make sure this list is alphabetically ordered so that other clients
    // can also compute this hash easily given the update contents.
    entries = entries.sort();

    return crypto.createHash(HASH_ALGORITHM)
                  .update(JSON.stringify(entries))
                  .digest("hex")
  }

  public serialize(): string {
    let obj: any = {};

    this._map.forEach(function (value, key) {
      obj[key] = value;
    });

    return JSON.stringify(obj);
  }

  public static deserialize(serializedContents: string): PackageManifest {
    try {
      let obj: any = JSON.parse(serializedContents);
      let map = new Map<string, string>();

      for (let key of Object.keys(obj)) {
        map.set(key, obj[key]);
      }

      return new PackageManifest(map);
    } catch (e) {
    }
  }

  public static normalizePath(filePath: string): string {
    //replace all backslashes coming from cli running on windows machines by slashes
    return filePath.replace(/\\/g, "/");
  }

  public static isIgnored(relativeFilePath: string): boolean {
    const __MACOSX = "__MACOSX/";
    const DS_STORE = ".DS_Store";
    const CODEPUSH_METADATA = ".codepushrelease";
    return _.startsWith(relativeFilePath, __MACOSX)
      || relativeFilePath === DS_STORE
      || _.endsWith(relativeFilePath, "/" + DS_STORE)
      || relativeFilePath === CODEPUSH_METADATA
      || _.endsWith(relativeFilePath, "/" + CODEPUSH_METADATA);
  }
}<|MERGE_RESOLUTION|>--- conflicted
+++ resolved
@@ -19,20 +19,15 @@
     throw new Error("Not a directory. Please either create a directory, or use hashFile().");
   }
 
-<<<<<<< HEAD
-  const manifest: PackageManifest = await generatePackageManifestFromDirectory(directoryPath, basePath);
-  return await manifest.computePackageHash();
-=======
   let manifest: PackageManifest = await generatePackageManifestFromDirectory(directoryPath, basePath);
   return manifest.computePackageHash();
->>>>>>> 7483a432
 }
 
 export function generatePackageManifestFromDirectory(directoryPath: string, basePath: string): Promise<PackageManifest> {
   return new Promise<PackageManifest>(async (resolve, reject) => {
-    let fileHashesMap = new Map<string, string>();
+    var fileHashesMap = new Map<string, string>();
 
-    const files: string[] = await pfs.walk(directoryPath);
+    let files: string[] = await pfs.walk(directoryPath);
 
     if (!files || files.length === 0) {
       reject("Error: Can't sign the release because no files were found.");
@@ -40,10 +35,10 @@
     }
 
     // Hash the files sequentially, because streaming them in parallel is not necessarily faster
-    let generateManifestPromise: Promise<void> = files.reduce((soFar: Promise<void>, filePath: string) => {
+    var generateManifestPromise: Promise<void> = files.reduce((soFar: Promise<void>, filePath: string) => {
       return soFar
         .then(() => {
-          let relativePath: string = PackageManifest.normalizePath(path.relative(basePath, filePath));
+          var relativePath: string = PackageManifest.normalizePath(path.relative(basePath, filePath));
           if (!PackageManifest.isIgnored(relativePath)) {
             return hashFile(filePath)
               .then((hash: string) => {
@@ -60,19 +55,14 @@
   })
 }
 
-<<<<<<< HEAD
-export async function hashFile(filePath: string): Promise<string> {
-  let readStream: fs.ReadStream = fs.createReadStream(filePath);
-=======
 export function hashFile(filePath: string): Promise<string> {
   var readStream: fs.ReadStream = fs.createReadStream(filePath);
->>>>>>> 7483a432
   return hashStream(readStream);
 }
 
 export function hashStream(readStream: stream.Readable): Promise<string> {
   return new Promise<string>((resolve, reject) => {
-    let hashStream = <stream.Transform><any>crypto.createHash(HASH_ALGORITHM);
+    var hashStream = <stream.Transform><any>crypto.createHash(HASH_ALGORITHM);
 
     readStream
       .on("error", (error: any): void => {
@@ -82,8 +72,8 @@
       .on("end", (): void => {
         hashStream.end();
 
-        let buffer = <Buffer>hashStream.read();
-        let hash: string = buffer.toString("hex");
+        var buffer = <Buffer>hashStream.read();
+        var hash: string = buffer.toString("hex");
 
         resolve(hash);
       });
@@ -106,13 +96,8 @@
     return this._map;
   }
 
-<<<<<<< HEAD
-  public async computePackageHash(): Promise<string> {
-    let entries: string[] = [];
-=======
   public computePackageHash(): string {
     var entries: string[] = [];
->>>>>>> 7483a432
     this._map.forEach((hash: string, name: string): void => {
       entries.push(name + ":" + hash);
     });
@@ -127,7 +112,7 @@
   }
 
   public serialize(): string {
-    let obj: any = {};
+    var obj: any = {};
 
     this._map.forEach(function (value, key) {
       obj[key] = value;
@@ -138,10 +123,10 @@
 
   public static deserialize(serializedContents: string): PackageManifest {
     try {
-      let obj: any = JSON.parse(serializedContents);
-      let map = new Map<string, string>();
+      var obj: any = JSON.parse(serializedContents);
+      var map = new Map<string, string>();
 
-      for (let key of Object.keys(obj)) {
+      for (var key of Object.keys(obj)) {
         map.set(key, obj[key]);
       }
 
