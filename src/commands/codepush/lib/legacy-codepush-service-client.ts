--- conflicted
+++ resolved
@@ -22,23 +22,8 @@
     if (!serverUrl) throw new Error("A server url must be specified to execute server calls.");
   }
 
-<<<<<<< HEAD
   public release(deploymentName: string, filePath: string, updateMetadata: PackageInfo): Promise<void> {
     const appName = this.app.identifier;
-=======
-  private get accessKey(): string {
-    return this._accessKey;
-  }   
-
-  private get appIdentifer(): string {
-    return `${this._app.ownerName}/${this._app.appName}`;
-  }
-
-  public release(deploymentName: string, filePath: string, updateMetadata: PackageInfo): Promise<void> {   
-    const appName = this.appIdentifer;
-    this._debug(`Releasing update via old service to ${this.appNameParam(appName)} app ${deploymentName} deployment`);
->>>>>>> 04b7afeb
-
     return new Promise<void>((resolve, reject) => {
         var options = {
           url: this.serverUrl + this.urlEncode(`/apps/${this.appNameParam(appName)}/deployments/${deploymentName}/release`),
